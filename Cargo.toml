--- conflicted
+++ resolved
@@ -21,11 +21,4 @@
 
 [profile.release]
 codegen-units = 1
-<<<<<<< HEAD
-lto=true
-=======
 lto = true
-
-[patch.crates-io]
-error-chain = { git = "https://github.com/golemfactory/error-chain.git" }
->>>>>>> a7c70cb9
