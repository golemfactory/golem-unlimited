--- conflicted
+++ resolved
@@ -3,13 +3,9 @@
 members= [
 	'gu-provider',
 	'gu-hub',
-<<<<<<< HEAD
-	'gu-ethkeys'
-=======
-	'gu-keystore',
+	'gu-ethkeys',
 	'gu-p2p',
 	'gu-persist',
->>>>>>> dab897fe
 ]
 
 [dependencies]
