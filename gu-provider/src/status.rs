use actix::prelude::*;
use actix_web::{self, App, AsyncResponder, HttpRequest, HttpResponse, Responder};
use futures::{future, prelude::*};
use gu_base::Module;
use serde_derive::*;
use std::collections::BTreeMap;

pub fn module() -> impl Module {
    StatusModule
}

struct StatusModule;

#[derive(Deserialize)]
struct SmPath {
    p: String,
}

impl Module for StatusModule {
    fn decorate_webapp<S: 'static>(&self, app: App<S>) -> App<S> {
<<<<<<< HEAD
        eprintln!("sm!");
=======
>>>>>>> 128f970f
        app.handler("/status", status_handler).resource("/sm", |r| {
            r.get().with(|p: actix_web::Query<SmPath>| {
                HttpResponse::Ok().streaming(
                    super::provision::stream_tar(p.into_inner().p.into())
                        .map_err(|e| actix_web::error::ErrorInternalServerError(e)),
                )
            })
        })
    }
}

#[derive(Serialize)]
struct StatusBody {
    envs: BTreeMap<String, EnvStatus>,
}

fn status_handler<S: 'static>(_r: &HttpRequest<S>) -> impl Responder {
    StatusManager::from_registry()
        .send(ListEnvStatus)
        .map_err(|e| actix_web::error::ErrorInternalServerError(format!("err: {}", e)))
        .and_then(|envs| match envs {
            Ok(envs) => Ok(HttpResponse::Ok().json(StatusBody { envs })),
            Err(e) => Err(actix_web::error::ErrorInternalServerError(format!(
                "err: {}",
                e
            ))),
        })
        .responder()
}

#[derive(Serialize, Deserialize, PartialEq)]
pub enum EnvStatus {
    Ready,
    Working,
    Paused,
    Disabled,
}

pub struct GetEnvStatus;

impl Message for GetEnvStatus {
    type Result = EnvStatus;
}

// status manager:

struct ListEnvStatus;

impl Message for ListEnvStatus {
    type Result = Result<BTreeMap<String, EnvStatus>, String>;
}

#[derive(Message)]
pub struct AddProvider(&'static str, Recipient<GetEnvStatus>);

impl AddProvider {
    #[inline]
    pub fn new(name: &'static str, handler: Recipient<GetEnvStatus>) -> AddProvider {
        AddProvider(name, handler)
    }
}

#[derive(Default)]
pub struct StatusManager {
    providers: BTreeMap<&'static str, Recipient<GetEnvStatus>>,
}

impl Actor for StatusManager {
    type Context = Context<Self>;
}

impl Handler<AddProvider> for StatusManager {
    type Result = ();

    fn handle(
        &mut self,
        msg: AddProvider,
        _ctx: &mut Self::Context,
    ) -> <Self as Handler<AddProvider>>::Result {
        self.providers.insert(msg.0, msg.1);
    }
}

impl Handler<ListEnvStatus> for StatusManager {
    type Result = ActorResponse<StatusManager, BTreeMap<String, EnvStatus>, String>;

    fn handle(&mut self, _msg: ListEnvStatus, _ctx: &mut Self::Context) -> Self::Result {
        ActorResponse::r#async(
            future::join_all(self.providers.clone().into_iter().map(
                move |(env_name, env_addr)| {
                    let name = env_name.to_string();
                    env_addr.send(GetEnvStatus).and_then(move |s| Ok((name, s)))
                },
            ))
            .and_then(
                |envs| -> Result<BTreeMap<String, EnvStatus>, actix::MailboxError> {
                    Ok(envs.into_iter().collect())
                },
            )
            .map_err(|e| format!("{}", e))
            .into_actor(self),
        )
    }
}

impl Supervised for StatusManager {}
impl SystemService for StatusManager {}<|MERGE_RESOLUTION|>--- conflicted
+++ resolved
@@ -18,10 +18,6 @@
 
 impl Module for StatusModule {
     fn decorate_webapp<S: 'static>(&self, app: App<S>) -> App<S> {
-<<<<<<< HEAD
-        eprintln!("sm!");
-=======
->>>>>>> 128f970f
         app.handler("/status", status_handler).resource("/sm", |r| {
             r.get().with(|p: actix_web::Query<SmPath>| {
                 HttpResponse::Ok().streaming(
