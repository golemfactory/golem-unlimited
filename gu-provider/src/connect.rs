#![allow(proc_macro_derive_resolution_fallback)]

use super::server::ProviderConfig;
use actix::prelude::*;
use actix_web::{
    error::{ErrorBadRequest, ErrorInternalServerError},
    http, App, AsyncResponder, HttpMessage, HttpRequest, HttpResponse, Responder, Scope,
};
use futures::{future, stream::Stream, Future};
use gu_actix::flatten::FlattenFuture;
use gu_base::{self, cli, Arg, ArgMatches, Decorator, Module, SubCommand};
use gu_lan::{
    actor::{Continuous, MdnsActor, SubscribeInstance},
    NewInstance, ServiceDescription, Subscription,
};
use gu_net::{
    rpc::{
        self,
        ws::{ConnectionSupervisor, IsConnected, StopSupervisor},
    },
    NodeId,
};
use gu_persist::config::{ConfigManager, ConfigSection, GetConfig, SetConfig};
use serde::{de::DeserializeOwned, Serialize};
use serde_json;
use server::{ConnectMode, ProviderClient, ProviderServer};
use std::{
    collections::{HashMap, HashSet},
    iter::FromIterator,
    net::SocketAddr,
};

pub fn module() -> ConnectModule {
    ConnectModule { state: State::None }
}

pub struct ConnectModule {
    state: State,
}

#[derive(PartialEq, Clone, Debug)]
enum State {
    Connect(Vec<SocketAddr>, bool),
    Disconnect(Vec<SocketAddr>, bool),
    Mode(ConnectMode, bool),
    List(ConnectionStatus),
    None,
}

impl Into<&'static str> for State {
    fn into(self) -> &'static str {
        match self {
            State::Connect(_, false) => "/connections/connect",
            State::Connect(_, true) => "/connections/connect?save=1",
            State::Disconnect(_, false) => "/connections/disconnect",
            State::Disconnect(_, true) => "/connections/disconnect?save=1",
            State::Mode(x, false) => match x {
                ConnectMode::Auto => "/connections/mode/auto",
                ConnectMode::Manual => "/connections/mode/manual",
            },
            State::Mode(x, true) => match x {
                ConnectMode::Auto => "/connections/mode/auto?save=1",
                ConnectMode::Manual => "/connections/mode/manual?save=1",
            },
            State::List(x) => match x {
                ConnectionStatus::Pending => "/connections/list/pending",
                ConnectionStatus::Connected => "/connections/list/connected",
                ConnectionStatus::All => "/connections/list/all",
            },
            State::None => unreachable!(),
        }
    }
}

impl Module for ConnectModule {
    fn args_declare<'a, 'b>(&self, app: gu_base::App<'a, 'b>) -> gu_base::App<'a, 'b> {
        let host = Arg::with_name("host")
            .index(1)
            .short("h")
            .long("hub address")
            .required(true)
            .takes_value(true)
            .multiple(true)
            .value_name("IP:PORT")
            .help("IP and PORT of a Hub");

        let save = Arg::with_name("save")
            .short("S")
            .required(false)
            .long("save")
            .takes_value(false)
            .help("save change in config file");

        let connect = SubCommand::with_name("connect")
            .about("Connect to a hub without adding it to the config")
            .arg(host.clone())
            .arg(save.clone());
        let disconnect = SubCommand::with_name("disconnect")
            .about("Disconnect from a hub")
            .arg(host.clone())
            .arg(save.clone());

        let list_pending = SubCommand::with_name("pending")
            .about("List hubs to which the provider is trying to get connected");
        let list_connected = SubCommand::with_name("connected")
            .about("List hubs the provider is currently connected to");
        let list = SubCommand::with_name("list")
            .about("Hub listing")
            .subcommands(vec![list_connected, list_pending]);

        let auto_mode = SubCommand::with_name("auto")
            .about("Connect to the config hubs and additionally automatically connect to all found local hubs")
            .arg(save.clone());
        let manual_mode = SubCommand::with_name("manual")
            .about("Connect just to config hubs")
            .arg(save);

        app.subcommand(
            SubCommand::with_name("hubs")
<<<<<<< HEAD
                .about("Manipulate hubs connections")
                .subcommands(vec![connect, disconnect, manual_mode, auto_mode, list]),
=======
                .about("Manage hubs connections")
                .subcommands(vec![connect, disconnect, mode, list]),
>>>>>>> a6904b55
        )
    }

    fn args_consume(&mut self, matches: &ArgMatches) -> bool {
        let get_host: fn(&ArgMatches) -> Vec<SocketAddr> =
            |m| Vec::from_iter(m.values_of("host").unwrap().map(|x| x.parse().unwrap()));
        let save = |matches: &ArgMatches| matches.is_present("save");

<<<<<<< HEAD
        let (name, m) = matches.subcommand();
        if name != "hubs" {
            return false;
        }

        self.state = match m.unwrap().subcommand() {
            ("connect", Some(m)) => State::Connect(get_host(m), save(m)),
            ("disconnect", Some(m)) => State::Disconnect(get_host(m), save(m)),
            ("auto", Some(m)) => State::Mode(ConnectMode::Auto, save(m)),
            ("manual", Some(m)) => State::Mode(ConnectMode::Manual, save(m)),
            ("list", Some(m)) => match m.subcommand() {
                ("pending", Some(_)) => State::List(ListingType::Pending),
                ("connected", Some(_)) => State::List(ListingType::Connected),
                ("all", Some(_)) => State::List(ListingType::All),
=======
        self.state = match matches.subcommand() {
            ("hubs", Some(m)) => match m.subcommand() {
                ("connect", Some(m)) => State::Connect(get_host(m), save(m)),
                ("disconnect", Some(m)) => State::Disconnect(get_host(m), save(m)),
                ("mode", Some(m)) => match m.subcommand() {
                    ("auto", Some(m)) => State::Mode(ConnectMode::Auto, save(m)),
                    ("config", Some(m)) => State::Mode(ConnectMode::Config, save(m)),
                    _ => State::None,
                },
                ("list", Some(m)) => match m.subcommand() {
                    ("pending", Some(_)) => State::List(ConnectionStatus::Pending),
                    ("connected", Some(_)) => State::List(ConnectionStatus::Connected),
                    _ => State::List(ConnectionStatus::All),
                },
>>>>>>> a6904b55
                _ => State::None,
            },
            _ => State::None,
        };

        match self.state {
            State::None => false,
            _ => true,
        }
    }

    fn run<D: Decorator + Clone + 'static>(&self, _decorator: D) {
        if self.state == State::None {
            return;
        }
        let state = self.state.clone();
        System::run(move || {
            let endpoint: &'static str = state.clone().into();
            match state {
                State::Connect(a, _) | State::Disconnect(a, _) => Arbiter::spawn(
                    ProviderClient::post_json(
                        endpoint.to_string(),
                        Vec::from_iter(a.into_iter().map(|x| format!("{}:{}", x.ip(), x.port()))),
                    ).and_then(|()| Ok(()))
                    .map_err(|e| error!("state {:?}", e))
                    .then(|_r| Ok(System::current().stop())),
                ),
                State::Mode(_, _) => Arbiter::spawn(
                    ProviderClient::empty_put(endpoint.to_string())
                        .and_then(|_: ()| Ok(()))
                        .map_err(|e| error!("mode {:?}", e))
                        .then(|_r| Ok(System::current().stop())),
                ),
                State::List(listing_type) => Arbiter::spawn(
                    ProviderClient::get(endpoint.to_string())
                        .and_then(move |l: Vec<(SocketAddr, ConnectionStatus)>| {
                            println!("Listing {:?} hubs", listing_type);
                            cli::format_table(
                                row!["IP", "address", "port", "status"],
                                || "No hubs found",
                                l.iter()
                                    .filter(|e| match listing_type {
                                        ConnectionStatus::All => true,
                                        lt => e.1 == lt,
                                    }).map(|e| {
                                        row![
                                            match e.0 {
                                                SocketAddr::V4(_) => "V4",
                                                _ => "V6",
                                            },
                                            e.0.ip(),
                                            e.0.port(),
                                            format!("{:?}", e.1),
                                        ]
                                    }),
                            );
                            Ok(())
                        }).map_err(|e| error!("list {:?}", e))
                        .then(|_r| Ok(System::current().stop())),
                ),
                _ => unimplemented!(),
            }
        });
    }

    fn decorate_webapp<S: 'static>(&self, app: App<S>) -> App<S> {
        app.scope("/connections", scope)
    }
}

fn scope<S: 'static>(scope: Scope<S>) -> Scope<S> {
    let mode_lambda = |m: ConnectMode| move |x| mode_scope(x, &m);
    let connect_lambda = |m: ConnectionChange| move |x| connect_scope(x, &m);

    let edit_connection_scope = |method: http::Method| {
        |scope: Scope<S>| {
            scope
                .route(
                    "/connect",
                    method.clone(),
                    connect_lambda(ConnectionChange::Connect),
                ).route(
                    "/disconnect",
                    method,
                    connect_lambda(ConnectionChange::Disconnect),
                )
        }
    };

    scope
        .nested("/list/", |scope| {
            scope
                .route("/pending", http::Method::GET, list_scope)
                .route("/connected", http::Method::GET, list_scope)
                .route("/all", http::Method::GET, list_scope)
        }).route(
            "/mode/auto",
            http::Method::PUT,
            mode_lambda(ConnectMode::Auto),
        ).route(
            "/mode/manual",
            http::Method::PUT,
            mode_lambda(ConnectMode::Manual),
        ).nested("/", edit_connection_scope(http::Method::POST))
}

#[derive(Message, Clone, Copy, PartialEq, Eq, Debug, Serialize, Deserialize)]
pub(crate) enum ConnectionStatus {
    Pending,
    Connected,
    All,
}

fn list_scope<S>(_r: HttpRequest<S>) -> impl Responder {
    ProviderServer::from_registry()
        .send(ListSockets)
        .map_err(|e| {
            ErrorInternalServerError(format!("Mailbox error during message processing {:?}", e))
        }).and_then(|result| {
            result
                .and_then(|list| Ok(HttpResponse::Ok().json(list)))
                .map_err(|e| {
                    ErrorInternalServerError(format!("Error during message processing {:?}", e))
                })
        }).responder()
}

fn mode_scope<S>(r: HttpRequest<S>, m: &ConnectMode) -> impl Responder {
    ProviderServer::from_registry()
        .send(ConnectModeMessage {
            mode: m.clone(),
            save: parse_save_param(&r),
        }).map_err(|e| {
            ErrorInternalServerError(format!("Mailbox error during message processing {:?}", e))
        }).and_then(|result| {
            result
                .and_then(|_| {
                    Ok(HttpResponse::Ok()
                        .content_type("application/json")
                        .body("null"))
                }).map_err(|e| {
                    ErrorInternalServerError(format!("Error during message processing {:?}", e))
                })
        }).responder()
}

#[derive(Copy, Clone, Debug)]
pub(crate) enum ConnectionChange {
    Connect,
    Disconnect,
}

#[derive(Message, Clone)]
#[rtype(result = "Result<Option<()>, String>")]
pub(crate) struct ConnectionChangeMessage {
    pub change: ConnectionChange,
    pub hubs: Vec<SocketAddr>,
    pub save: bool,
}

fn connect_scope<S>(r: HttpRequest<S>, m: &ConnectionChange) -> impl Responder {
    let change = *m;
    let save = parse_save_param(&r);

    let hubs = r
        .payload()
        .map_err(|e| ErrorBadRequest(format!("Couldn't get request body: {:?}", e)))
        .concat2()
        .and_then(|a| {
            serde_json::from_slice::<Vec<SocketAddr>>(a.as_ref())
                .map_err(|e| ErrorBadRequest(format!("Couldn't parse request body: {:?}", e)))
        });

    hubs.and_then(move |hubs| {
        ProviderServer::from_registry()
            .send(ConnectionChangeMessage { change, hubs, save })
            .map_err(|e| {
                ErrorInternalServerError(format!("Mailbox error during message processing {:?}", e))
            })
    }).and_then(|result| {
        result
            .and_then(|_| {
                Ok(HttpResponse::Ok()
                    .content_type("application/json")
                    .body("null"))
            }).map_err(|e| {
                ErrorInternalServerError(format!("Error during message processing {:?}", e))
            })
    }).map_err(|e| {
        error!("{}", e);
        e
    }).responder()
}

fn parse_save_param<S>(r: &HttpRequest<S>) -> bool {
    r.query()
        .get("save")
        .map(|s| s.as_str() == "1")
        .unwrap_or_default()
}

#[derive(Message, Clone)]
#[rtype(result = "Result<Option<()>, String>")]
pub(crate) struct ConnectModeMessage {
    pub mode: ConnectMode,
    pub save: bool,
}

pub(crate) fn edit_config_connect_mode(
    mode: ConnectMode,
) -> impl Future<Item = Option<()>, Error = String> {
    fn editor(c: &ProviderConfig, data: ConnectMode) -> Option<ProviderConfig> {
        use std::ops::Deref;

        if c.connect_mode == data {
            None
        } else {
            let mut config = c.deref().clone();
            config.connect_mode = data;
            Some(config)
        }
    }

    edit_config(mode, editor)
}

pub(crate) fn edit_config_hosts(
    list: Vec<SocketAddr>,
    change: ConnectionChange,
) -> impl Future<Item = Option<()>, Error = String> {
    fn editor(
        c: &ProviderConfig,
        data: (Vec<SocketAddr>, ConnectionChange),
    ) -> Option<ProviderConfig> {
        use std::ops::Deref;

        let mut config = c.deref().clone();
        edit_config_list(config.hub_addrs.clone(), data.0, data.1).map(|new| {
            config.hub_addrs = new;
            config
        })
    }

    edit_config((list, change), editor)
}

fn edit_config<C, A, F>(data: A, fun: F) -> impl Future<Item = Option<()>, Error = String>
where
    C: ConfigSection + Send + Sync + Default + DeserializeOwned + Serialize + 'static,
    A: 'static,
    F: Fn(&C, A) -> Option<C> + 'static,
{
    use futures::{future, Future};
    use std::{ops::Deref, sync::Arc};
    let manager = ConfigManager::from_registry();

    manager
        .send(GetConfig::new())
        .flatten_fut()
        .and_then(move |config: Arc<C>| {
            if let Some(new) = fun(config.deref(), data) {
                future::Either::A(
                    manager
                        .send(SetConfig::new(new))
                        .flatten_fut()
                        .and_then(|_| Ok(Some(()))),
                )
            } else {
                future::Either::B(future::ok(None))
            }
        }).map_err(|e| e.to_string())
}

fn edit_config_list(
    old: Vec<SocketAddr>,
    list: Vec<SocketAddr>,
    change: ConnectionChange,
) -> Option<Vec<SocketAddr>> {
    use std::iter::FromIterator;

    let mut old: HashSet<_> = HashSet::from_iter(old.into_iter());
    let len = old.len();

    match change {
        ConnectionChange::Connect => {
            list.into_iter().for_each(|sock| {
                old.insert(sock);
            });
        }
        ConnectionChange::Disconnect => {
            list.into_iter().for_each(|sock| {
                old.remove(&sock);
            });
        }
    }

    if len == old.len() {
        None
    } else {
        Some(Vec::from_iter(old.into_iter()))
    }
}

pub struct ConnectManager {
    node_id: NodeId,
    connections: HashMap<SocketAddr, Addr<ConnectionSupervisor>>,
    subscription: Option<Subscription>,
}

impl ConnectManager {
    pub fn init<I>(id: NodeId, hubs: I) -> Self
    where
        I: IntoIterator<Item = SocketAddr>,
    {
        let mut manager = ConnectManager {
            node_id: id,
            connections: HashMap::new(),
            subscription: None,
        };

        hubs.into_iter().for_each(|hub| manager.connect_to(hub));

        manager
    }

    fn list(&self) -> impl Future<Item = Vec<(SocketAddr, ConnectionStatus)>, Error = String> {
        let vec = Vec::from_iter(self.connections.clone().into_iter().map(|elt| {
            elt.1.send(IsConnected).and_then(move |is_connected| {
                Ok((
                    elt.0,
                    match is_connected {
                        true => ConnectionStatus::Connected,
                        _ => ConnectionStatus::Pending,
                    },
                ))
            })
        }));

        future::join_all(vec).map_err(|e| e.to_string())
    }

    fn connect_to(&mut self, addr: SocketAddr) {
        if self.connections.contains_key(&addr) {
            return;
        }

        let supervisor = rpc::ws::start_connection(self.node_id, addr);
        self.connections.insert(addr, supervisor);
    }

    fn disconnect(&mut self, addr: SocketAddr) -> impl Future<Item = Option<()>, Error = String> {
        if let Some(supervisor) = self.connections.remove(&addr) {
            future::Either::A(
                supervisor
                    .send(StopSupervisor)
                    .and_then(|_| Ok(Some(())))
                    .map_err(|e| format!("{}", e)),
            )
        } else {
            future::Either::B(future::ok(None))
        }
    }
}

impl Actor for ConnectManager {
    type Context = Context<Self>;
}

impl Handler<NewInstance> for ConnectManager {
    type Result = ();

    fn handle(&mut self, msg: NewInstance, _ctx: &mut Context<Self>) -> () {
        if let (Some(ip), Some(port)) = (msg.data.addrs_v4.first(), msg.data.ports.first()) {
            use std::net::IpAddr;

            let ip = IpAddr::V4(*ip);
            let sock = SocketAddr::new(ip, *port);
            self.connect_to(sock);
        } else {
            error!("Invalid mDNS instance")
        }
    }
}

#[derive(Message)]
#[rtype(result = "Result<Vec<(SocketAddr, ConnectionStatus)>, String>")]
pub(crate) struct ListSockets;

impl Handler<ListSockets> for ConnectManager {
    type Result = ActorResponse<Self, Vec<(SocketAddr, ConnectionStatus)>, String>;

    fn handle(&mut self, _: ListSockets, _ctx: &mut Context<Self>) -> Self::Result {
        let list = self.list();
        ActorResponse::async(list.into_actor(self))
    }
}

#[derive(Message)]
#[rtype(result = "Option<()>")]
pub struct Connect(pub SocketAddr);

impl Handler<Connect> for ConnectManager {
    type Result = Option<()>;

    fn handle(&mut self, msg: Connect, _ctx: &mut Context<Self>) -> Option<()> {
        if self.connections.contains_key(&msg.0) {
            return None;
        }

        let supervisor = rpc::ws::start_connection(self.node_id, msg.0);
        self.connections.insert(msg.0, supervisor);
        Some(())
    }
}

#[derive(Message)]
#[rtype(result = "Result<Option<()>, String>")]
pub struct Disconnect(pub SocketAddr);

impl Handler<Disconnect> for ConnectManager {
    type Result = ActorResponse<Self, Option<()>, String>;

    fn handle(&mut self, msg: Disconnect, _ctx: &mut Context<Self>) -> Self::Result {
        ActorResponse::async(self.disconnect(msg.0).into_actor(self))
    }
}

#[derive(Message)]
#[rtype(result = "Result<Option<()>, String>")]
pub struct AutoMdns(pub bool);

impl Handler<AutoMdns> for ConnectManager {
    type Result = ActorResponse<Self, Option<()>, String>;

    fn handle(&mut self, msg: AutoMdns, ctx: &mut Context<Self>) -> Self::Result {
        if msg.0 && self.subscription.is_none() {
            ActorResponse::async(
                MdnsActor::<Continuous>::from_registry()
                    .send(SubscribeInstance {
                        service: ServiceDescription::new("gu-hub", "_unlimited._tcp"),
                        rec: ctx.address().recipient(),
                    }).flatten_fut()
                    .map_err(|e| format!("{}", e))
                    .into_actor(self)
                    .and_then(|res, act: &mut Self, _ctx| {
                        act.subscription = Some(res);

                        future::ok(Some(())).into_actor(act)
                    }),
            )
        } else if !msg.0 {
            self.subscription = None;
            ActorResponse::reply(Ok(Some(())))
        } else {
            ActorResponse::reply(Ok(None))
        }
    }
}<|MERGE_RESOLUTION|>--- conflicted
+++ resolved
@@ -117,13 +117,8 @@
 
         app.subcommand(
             SubCommand::with_name("hubs")
-<<<<<<< HEAD
-                .about("Manipulate hubs connections")
+                .about("Manage hubs connections")
                 .subcommands(vec![connect, disconnect, manual_mode, auto_mode, list]),
-=======
-                .about("Manage hubs connections")
-                .subcommands(vec![connect, disconnect, mode, list]),
->>>>>>> a6904b55
         )
     }
 
@@ -132,7 +127,6 @@
             |m| Vec::from_iter(m.values_of("host").unwrap().map(|x| x.parse().unwrap()));
         let save = |matches: &ArgMatches| matches.is_present("save");
 
-<<<<<<< HEAD
         let (name, m) = matches.subcommand();
         if name != "hubs" {
             return false;
@@ -147,22 +141,7 @@
                 ("pending", Some(_)) => State::List(ListingType::Pending),
                 ("connected", Some(_)) => State::List(ListingType::Connected),
                 ("all", Some(_)) => State::List(ListingType::All),
-=======
-        self.state = match matches.subcommand() {
-            ("hubs", Some(m)) => match m.subcommand() {
-                ("connect", Some(m)) => State::Connect(get_host(m), save(m)),
-                ("disconnect", Some(m)) => State::Disconnect(get_host(m), save(m)),
-                ("mode", Some(m)) => match m.subcommand() {
-                    ("auto", Some(m)) => State::Mode(ConnectMode::Auto, save(m)),
-                    ("config", Some(m)) => State::Mode(ConnectMode::Config, save(m)),
-                    _ => State::None,
-                },
-                ("list", Some(m)) => match m.subcommand() {
-                    ("pending", Some(_)) => State::List(ConnectionStatus::Pending),
-                    ("connected", Some(_)) => State::List(ConnectionStatus::Connected),
-                    _ => State::List(ConnectionStatus::All),
-                },
->>>>>>> a6904b55
+                ("", _) => State::List(ListingType::All),
                 _ => State::None,
             },
             _ => State::None,
