#![allow(proc_macro_derive_resolution_fallback)]

use super::server::ProviderConfig;
use actix::prelude::*;
use actix_web::{
    error::{ErrorBadRequest, ErrorInternalServerError},
    http, App, AsyncResponder, HttpMessage, HttpRequest, HttpResponse, Responder, Scope,
};
use futures::{future, stream::Stream, Future};
use gu_actix::flatten::FlattenFuture;
use gu_base::{self, cli, Arg, ArgMatches, Decorator, Module, SubCommand};
use gu_lan::{
    actor::{Continuous, MdnsActor, SubscribeInstance},
    NewInstance, ServiceDescription, Subscription,
};
use gu_net::{
    rpc::{
        self,
        ws::{ConnectionSupervisor, IsConnected, StopSupervisor},
    },
    NodeId,
};
use gu_persist::config::{ConfigManager, ConfigSection, GetConfig, SetConfig};
use serde::{de::DeserializeOwned, Serialize};
use serde_json;
use server::{ConnectMode, ProviderClient, ProviderServer};
use std::{
    collections::{HashMap, HashSet},
    iter::FromIterator,
    net::SocketAddr,
};

pub fn module() -> ConnectModule {
    ConnectModule { state: State::None }
}

pub struct ConnectModule {
    state: State,
}

#[derive(PartialEq, Clone, Copy, Debug)]
enum State {
    Connect(SocketAddr, bool),
    Disconnect(SocketAddr, bool),
    Mode(ConnectMode, bool),
    List(ConnectionStatus),
    None,
}

impl Into<&'static str> for State {
    fn into(self) -> &'static str {
        match self {
            State::Connect(_, false) => "/connections/connect",
            State::Connect(_, true) => "/connections/connect?save=1",
            State::Disconnect(_, false) => "/connections/disconnect",
            State::Disconnect(_, true) => "/connections/disconnect?save=1",
            State::Mode(x, false) => match x {
                ConnectMode::Auto => "/connections/mode/auto",
                ConnectMode::Config => "/connections/mode/config",
            },
            State::Mode(x, true) => match x {
                ConnectMode::Auto => "/connections/mode/auto?save=1",
                ConnectMode::Config => "/connections/mode/config?save=1",
            },
            State::List(x) => match x {
                ConnectionStatus::Pending => "/connections/list/pending",
                ConnectionStatus::Connected => "/connections/list/connected",
                ConnectionStatus::All => "/connections/list/all",
            },
            State::None => unreachable!(),
        }
    }
}

impl Module for ConnectModule {
    fn args_declare<'a, 'b>(&self, app: gu_base::App<'a, 'b>) -> gu_base::App<'a, 'b> {
        let host = Arg::with_name("host")
            .index(1)
            .short("h")
            .required(true)
            .long("hub address")
            .takes_value(true)
            .value_name("IP:PORT")
            .help("IP and PORT of a Hub");

        let save = Arg::with_name("save")
            .short("S")
            .required(false)
            .long("save change in config file")
            .takes_value(false);

        let connect = SubCommand::with_name("connect")
            .about("Connect to a hub without adding it to the config")
            .arg(host.clone())
            .arg(save.clone());
        let disconnect = SubCommand::with_name("disconnect")
            .about("Disconnect from a hub")
            .arg(host.clone())
            .arg(save.clone());

        let list_pending = SubCommand::with_name("pending")
            .about("List hubs to which the provider is trying to get connected");
        let list_connected = SubCommand::with_name("connected")
            .about("List hubs the provider is currently connected to");
        let list = SubCommand::with_name("list")
            .about("Hub listing")
            .subcommands(vec![list_connected, list_pending]);

        let auto_mode = SubCommand::with_name("auto")
            .about("Connect to the config hubs and additionally automatically connect to all found local hubs")
            .arg(save.clone());
        let config_mode = SubCommand::with_name("config")
            .about("Connect just to config hubs")
            .arg(save);
        let mode = SubCommand::with_name("mode")
            .about("Change the connection mode")
            .subcommands(vec![auto_mode, config_mode]);

        app.subcommand(
            SubCommand::with_name("hubs")
                .about("Manage hubs connections")
                .subcommands(vec![connect, disconnect, mode, list]),
        )
    }

    fn args_consume(&mut self, matches: &ArgMatches) -> bool {
        let get_host: fn(&ArgMatches) -> SocketAddr =
            |m| m.value_of("host").unwrap().parse().unwrap();
        let save = |matches: &ArgMatches| matches.is_present("save");

        self.state = match matches.subcommand() {
            ("hubs", Some(m)) => match m.subcommand() {
                ("connect", Some(m)) => State::Connect(get_host(m), save(m)),
                ("disconnect", Some(m)) => State::Disconnect(get_host(m), save(m)),
                ("mode", Some(m)) => match m.subcommand() {
                    ("auto", Some(m)) => State::Mode(ConnectMode::Auto, save(m)),
                    ("config", Some(m)) => State::Mode(ConnectMode::Config, save(m)),
                    _ => State::None,
                },
                ("list", Some(m)) => match m.subcommand() {
                    ("pending", Some(_)) => State::List(ConnectionStatus::Pending),
                    ("connected", Some(_)) => State::List(ConnectionStatus::Connected),
                    _ => State::List(ConnectionStatus::All),
                },
                _ => State::None,
            },
            _ => State::None,
        };

<<<<<<< HEAD
        self.state != State::None
=======
        match self.state {
            State::None => false,
            _ => true,
        }
>>>>>>> a6904b55
    }

    fn run<D: Decorator + Clone + 'static>(&self, _decorator: D) {
        if self.state == State::None {
            return;
        }
        let state = self.state.clone();
        System::run(move || {
            let endpoint: &'static str = state.into();
            match state {
                State::Connect(a, _) | State::Disconnect(a, _) => Arbiter::spawn(
                    ProviderClient::post(
                        endpoint.to_string(),
                        format!("[ \"{}:{}\" ]", a.ip(), a.port()),
                    ).and_then(|()| Ok(()))
                    .map_err(|e| error!("state {:?}", e))
                    .then(|_r| Ok(System::current().stop())),
                ),
                State::Mode(_, _) => Arbiter::spawn(
                    ProviderClient::empty_put(endpoint.to_string())
                        .and_then(|_: ()| Ok(()))
                        .map_err(|e| error!("mode {:?}", e))
                        .then(|_r| Ok(System::current().stop())),
                ),
                State::List(listing_type) => Arbiter::spawn(
                    ProviderClient::get(endpoint.to_string())
                        .and_then(move |l: Vec<(SocketAddr, ConnectionStatus)>| {
                            println!("Listing {:?} hubs", listing_type);
                            cli::format_table(
                                row!["IP", "address", "port", "status"],
                                || "No hubs found",
                                l.iter()
                                    .filter(|e| match listing_type {
                                        ConnectionStatus::All => true,
                                        lt => e.1 == lt,
                                    }).map(|e| {
                                        row![
                                            match e.0 {
                                                SocketAddr::V4(_) => "V4",
                                                _ => "V6",
                                            },
                                            e.0.ip(),
                                            e.0.port(),
                                            format!("{:?}", e.1),
                                        ]
                                    }),
                            );
                            Ok(())
                        }).map_err(|e| error!("list {:?}", e))
                        .then(|_r| Ok(System::current().stop())),
                ),
                _ => unimplemented!(),
            }
        });
    }

    fn decorate_webapp<S: 'static>(&self, app: App<S>) -> App<S> {
        app.scope("/connections", scope)
    }
}

fn scope<S: 'static>(scope: Scope<S>) -> Scope<S> {
    let mode_lambda = |m: ConnectMode| move |x| mode_scope(x, &m);
    let connect_lambda = |m: ConnectionChange| move |x| connect_scope(x, &m);

    let edit_connection_scope = |method: http::Method| {
        |scope: Scope<S>| {
            scope
                .route(
                    "/connect",
                    method.clone(),
                    connect_lambda(ConnectionChange::Connect),
                ).route(
                    "/disconnect",
                    method,
                    connect_lambda(ConnectionChange::Disconnect),
                )
        }
    };

    scope
        .nested("/list/", |scope| {
            scope
                .route("/pending", http::Method::GET, list_scope)
                .route("/connected", http::Method::GET, list_scope)
                .route("/all", http::Method::GET, list_scope)
        }).route(
            "/mode/auto",
            http::Method::PUT,
            mode_lambda(ConnectMode::Auto),
        ).route(
            "/mode/config",
            http::Method::PUT,
            mode_lambda(ConnectMode::Config),
        ).nested("/", edit_connection_scope(http::Method::POST))
}

#[derive(Message, Clone, Copy, PartialEq, Eq, Debug, Serialize, Deserialize)]
pub(crate) enum ConnectionStatus {
    Pending,
    Connected,
    All,
}

fn list_scope<S>(_r: HttpRequest<S>) -> impl Responder {
    ProviderServer::from_registry()
        .send(ListSockets)
        .map_err(|e| {
            ErrorInternalServerError(format!("Mailbox error during message processing {:?}", e))
        }).and_then(|result| {
            result
                .and_then(|list| Ok(HttpResponse::Ok().json(list)))
                .map_err(|e| {
                    ErrorInternalServerError(format!("Error during message processing {:?}", e))
                })
        }).responder()
}

fn mode_scope<S>(r: HttpRequest<S>, m: &ConnectMode) -> impl Responder {
    ProviderServer::from_registry()
        .send(ConnectModeMessage {
            mode: m.clone(),
            save: parse_save_param(&r),
        }).map_err(|e| {
            ErrorInternalServerError(format!("Mailbox error during message processing {:?}", e))
        }).and_then(|result| {
            result
                .and_then(|_| {
                    Ok(HttpResponse::Ok()
                        .content_type("application/json")
                        .body("null"))
                }).map_err(|e| {
                    ErrorInternalServerError(format!("Error during message processing {:?}", e))
                })
        }).responder()
}

#[derive(Copy, Clone, Debug)]
pub(crate) enum ConnectionChange {
    Connect,
    Disconnect,
}

#[derive(Message, Clone)]
#[rtype(result = "Result<Option<()>, String>")]
pub(crate) struct ConnectionChangeMessage {
    pub change: ConnectionChange,
    pub hubs: Vec<SocketAddr>,
    pub save: bool,
}

fn connect_scope<S>(r: HttpRequest<S>, m: &ConnectionChange) -> impl Responder {
    let change = *m;
    let save = parse_save_param(&r);

    let hubs = r
        .payload()
        .map_err(|e| ErrorBadRequest(format!("Couldn't get request body: {:?}", e)))
        .concat2()
        .and_then(|a| {
            serde_json::from_slice::<Vec<SocketAddr>>(a.as_ref())
                .map_err(|e| ErrorBadRequest(format!("Couldn't parse request body: {:?}", e)))
        });

    hubs.and_then(move |hubs| {
        ProviderServer::from_registry()
            .send(ConnectionChangeMessage { change, hubs, save })
            .map_err(|e| {
                ErrorInternalServerError(format!("Mailbox error during message processing {:?}", e))
            })
    }).and_then(|result| {
        result
            .and_then(|_| {
                Ok(HttpResponse::Ok()
                    .content_type("application/json")
                    .body("null"))
            }).map_err(|e| {
                ErrorInternalServerError(format!("Error during message processing {:?}", e))
            })
    }).map_err(|e| {
        error!("{}", e);
        e
    }).responder()
}

fn parse_save_param<S>(r: &HttpRequest<S>) -> bool {
    r.query()
        .get("save")
        .map(|s| s.as_str() == "1")
        .unwrap_or_default()
}

#[derive(Message, Clone)]
#[rtype(result = "Result<Option<()>, String>")]
pub(crate) struct ConnectModeMessage {
    pub mode: ConnectMode,
    pub save: bool,
}

pub(crate) fn edit_config_connect_mode(
    mode: ConnectMode,
) -> impl Future<Item = Option<()>, Error = String> {
    fn editor(c: &ProviderConfig, data: ConnectMode) -> Option<ProviderConfig> {
        use std::ops::Deref;

        if c.connect_mode == data {
            None
        } else {
            let mut config = c.deref().clone();
            config.connect_mode = data;
            Some(config)
        }
    }

    edit_config(mode, editor)
}

pub(crate) fn edit_config_hosts(
    list: Vec<SocketAddr>,
    change: ConnectionChange,
) -> impl Future<Item = Option<()>, Error = String> {
    fn editor(
        c: &ProviderConfig,
        data: (Vec<SocketAddr>, ConnectionChange),
    ) -> Option<ProviderConfig> {
        use std::ops::Deref;

        let mut config = c.deref().clone();
        edit_config_list(config.hub_addrs.clone(), data.0, data.1).map(|new| {
            config.hub_addrs = new;
            config
        })
    }

    edit_config((list, change), editor)
}

fn edit_config<C, A, F>(data: A, fun: F) -> impl Future<Item = Option<()>, Error = String>
where
    C: ConfigSection + Send + Sync + Default + DeserializeOwned + Serialize + 'static,
    A: 'static,
    F: Fn(&C, A) -> Option<C> + 'static,
{
    use futures::{future, Future};
    use std::{ops::Deref, sync::Arc};
    let manager = ConfigManager::from_registry();

    manager
        .send(GetConfig::new())
        .flatten_fut()
        .and_then(move |config: Arc<C>| {
            if let Some(new) = fun(config.deref(), data) {
                future::Either::A(
                    manager
                        .send(SetConfig::new(new))
                        .flatten_fut()
                        .and_then(|_| Ok(Some(()))),
                )
            } else {
                future::Either::B(future::ok(None))
            }
        }).map_err(|e| e.to_string())
}

fn edit_config_list(
    old: Vec<SocketAddr>,
    list: Vec<SocketAddr>,
    change: ConnectionChange,
) -> Option<Vec<SocketAddr>> {
    use std::iter::FromIterator;

    let mut old: HashSet<_> = HashSet::from_iter(old.into_iter());
    let len = old.len();

    match change {
        ConnectionChange::Connect => {
            list.into_iter().for_each(|sock| {
                old.insert(sock);
            });
        }
        ConnectionChange::Disconnect => {
            list.into_iter().for_each(|sock| {
                old.remove(&sock);
            });
        }
    }

    if len == old.len() {
        None
    } else {
        Some(Vec::from_iter(old.into_iter()))
    }
}

pub struct ConnectManager {
    node_id: NodeId,
    connections: HashMap<SocketAddr, Addr<ConnectionSupervisor>>,
    subscription: Option<Subscription>,
}

impl ConnectManager {
    pub fn init<I>(id: NodeId, hubs: I) -> Self
    where
        I: IntoIterator<Item = SocketAddr>,
    {
        let mut manager = ConnectManager {
            node_id: id,
            connections: HashMap::new(),
            subscription: None,
        };

        hubs.into_iter().for_each(|hub| manager.connect_to(hub));

        manager
    }

    fn list(&self) -> impl Future<Item = Vec<(SocketAddr, ConnectionStatus)>, Error = String> {
        let vec = Vec::from_iter(self.connections.clone().into_iter().map(|elt| {
            elt.1.send(IsConnected).and_then(move |is_connected| {
                Ok((
                    elt.0,
                    match is_connected {
                        true => ConnectionStatus::Connected,
                        _ => ConnectionStatus::Pending,
                    },
                ))
            })
        }));

        future::join_all(vec).map_err(|e| e.to_string())
    }

    fn connect_to(&mut self, addr: SocketAddr) {
        if self.connections.contains_key(&addr) {
            return;
        }

        let supervisor = rpc::ws::start_connection(self.node_id, addr);
        self.connections.insert(addr, supervisor);
    }

    fn disconnect(&mut self, addr: SocketAddr) -> impl Future<Item = Option<()>, Error = String> {
        if let Some(supervisor) = self.connections.remove(&addr) {
            future::Either::A(
                supervisor
                    .send(StopSupervisor)
                    .and_then(|_| Ok(Some(())))
                    .map_err(|e| format!("{}", e)),
            )
        } else {
            future::Either::B(future::ok(None))
        }
    }
}

impl Actor for ConnectManager {
    type Context = Context<Self>;
}

impl Handler<NewInstance> for ConnectManager {
    type Result = ();

    fn handle(&mut self, msg: NewInstance, _ctx: &mut Context<Self>) -> () {
        println!("{:?}", msg.data);
        if let (Some(ip), Some(port)) = (msg.data.addrs_v4.first(), msg.data.ports.first()) {
            use std::net::IpAddr;

            let ip = IpAddr::V4(*ip);
            let sock = SocketAddr::new(ip, *port);
            self.connect_to(sock);
        } else {
            error!("Invalid mDNS instance")
        }
    }
}

#[derive(Message)]
#[rtype(result = "Result<Vec<(SocketAddr, ConnectionStatus)>, String>")]
pub(crate) struct ListSockets;

impl Handler<ListSockets> for ConnectManager {
    type Result = ActorResponse<Self, Vec<(SocketAddr, ConnectionStatus)>, String>;

    fn handle(&mut self, _: ListSockets, _ctx: &mut Context<Self>) -> Self::Result {
        let list = self.list();
        ActorResponse::async(list.into_actor(self))
    }
}

#[derive(Message)]
#[rtype(result = "Option<()>")]
pub struct Connect(pub SocketAddr);

impl Handler<Connect> for ConnectManager {
    type Result = Option<()>;

    fn handle(&mut self, msg: Connect, _ctx: &mut Context<Self>) -> Option<()> {
        if self.connections.contains_key(&msg.0) {
            return None;
        }

        let supervisor = rpc::ws::start_connection(self.node_id, msg.0);
        self.connections.insert(msg.0, supervisor);
        Some(())
    }
}

#[derive(Message)]
#[rtype(result = "Result<Option<()>, String>")]
pub struct Disconnect(pub SocketAddr);

impl Handler<Disconnect> for ConnectManager {
    type Result = ActorResponse<Self, Option<()>, String>;

    fn handle(&mut self, msg: Disconnect, _ctx: &mut Context<Self>) -> Self::Result {
        ActorResponse::async(self.disconnect(msg.0).into_actor(self))
    }
}

#[derive(Message)]
#[rtype(result = "Result<Option<()>, String>")]
pub struct AutoMdns(pub bool);

impl Handler<AutoMdns> for ConnectManager {
    type Result = ActorResponse<Self, Option<()>, String>;

    fn handle(&mut self, msg: AutoMdns, ctx: &mut Context<Self>) -> Self::Result {
        if msg.0 && self.subscription.is_none() {
            ActorResponse::async(
                MdnsActor::<Continuous>::from_registry()
                    .send(SubscribeInstance {
                        service: ServiceDescription::new("gu-hub", "_unlimited._tcp"),
                        rec: ctx.address().recipient(),
                    }).flatten_fut()
                    .map_err(|e| format!("{}", e))
                    .into_actor(self)
                    .and_then(|res, act: &mut Self, _ctx| {
                        act.subscription = Some(res);

                        future::ok(Some(())).into_actor(act)
                    }),
            )
        } else if !msg.0 {
            self.subscription = None;
            ActorResponse::reply(Ok(Some(())))
        } else {
            ActorResponse::reply(Ok(None))
        }
    }
}<|MERGE_RESOLUTION|>--- conflicted
+++ resolved
@@ -147,14 +147,7 @@
             _ => State::None,
         };
 
-<<<<<<< HEAD
         self.state != State::None
-=======
-        match self.state {
-            State::None => false,
-            _ => true,
-        }
->>>>>>> a6904b55
     }
 
     fn run<D: Decorator + Clone + 'static>(&self, _decorator: D) {
