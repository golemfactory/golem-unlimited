//! Docker mode implementation

use std::borrow::Cow;
use std::collections::HashSet;
use std::path::PathBuf;

use actix::prelude::*;
use actix_web::http::StatusCode;
use async_docker::models::ContainerConfig;
use async_docker::{self, new_docker, DockerApi};
use futures::future;
use futures::prelude::*;
use log::{debug, error, info};
use serde_json::json;

use gu_model::dockerman::{CreateOptions, NetDef, VolumeDef};
use gu_model::envman::*;
use gu_net::rpc::peer::PeerSessionInfo;
use gu_net::rpc::peer::PeerSessionStatus;
use gu_persist::config::ConfigModule;

use crate::provision;
use crate::workspace::{Workspace, WorkspacesManager};

use super::deployment::{DeployManager, Destroy, IntoDeployInfo};
use super::envman;

// Actor.
struct DockerMan {
    docker_api: Option<Box<DockerApi>>,
    deploys: DeployManager<DockerSession>,
    workspaces_man: WorkspacesManager,
}

impl DockerMan {
    fn new(config: &ConfigModule) -> Self {
        DockerMan {
            docker_api: None,
            deploys: DeployManager::default(),
            workspaces_man: WorkspacesManager::new(&config, "docker").unwrap(),
        }
    }
}

struct DockerSession {
    workspace: Workspace,
    container: async_docker::communicate::Container,
    status: PeerSessionStatus,
}

impl DockerSession {
    fn do_open(&mut self) -> impl Future<Item = String, Error = String> {
        self.container
            .start()
            .map_err(|e| format!("{}", e))
            .and_then(|_| Ok("OK".into()))
    }

    fn do_close(&mut self) -> impl Future<Item = String, Error = String> {
        self.container
            .stop(None)
            .map_err(|e| format!("{}", e))
            .and_then(|_| Ok("OK".into()))
    }

    fn do_start(&mut self) -> impl Future<Item = String, Error = String> {
        self.container
            .start()
            .map_err(|e| format!("{}", e))
            .and_then(|_| Ok("OK".into()))
    }

    fn do_wait(&mut self) -> impl Future<Item = String, Error = String> {
        self.container
            .wait()
            .map_err(|e| format!("{}", e))
            .and_then(|_| Ok("OK".into()))
    }

    fn do_exec(
        &mut self,
        executable: String,
        mut args: Vec<String>,
        options: ExecOptions,
    ) -> impl Future<Item = String, Error = String> {
        args.insert(0, executable);
        let cfg = {
            use async_docker::models::*;

            let mut config = ExecConfig::new()
                .with_attach_stdout(true)
                .with_attach_stderr(true)
                .with_cmd(args);
<<<<<<< HEAD
            if let Some(user) = options.user {
                config.set_user(user)
            }
=======
>>>>>>> 7b33466d
            if let Some(working_dir) = options.working_dir {
                config.set_working_dir(working_dir)
            }
            config
        };

        self.container
            .exec(&cfg)
            .map_err(|e| format!("{}", e))
            .fold(String::new(), |mut s, (_t, it)| {
                match std::str::from_utf8(it.into_bytes().as_ref()) {
                    Ok(chunk_str) => s.push_str(chunk_str),
                    Err(_) => (),
                };

                Ok::<String, String>(s)
            })
    }

    fn write_file(
        &mut self,
        content: bytes::Bytes,
        file_path: String,
    ) -> impl Future<Item = String, Error = String> {
        let mut outf = Vec::new();
        match (|| -> std::io::Result<()> {
            let mut b = tar::Builder::new(&mut outf);

            let mut header = tar::Header::new_ustar();
            header.set_size(content.len() as u64);
            header.set_path(&file_path)?;
            header.set_mode(0o644);
            header.set_uid(0);
            header.set_gid(0);
            header.set_cksum();

            b.append(&header, ::std::io::Cursor::new(content.as_ref()))?;
            b.finish()?;
            Ok(())
        })() {
            Ok(()) => (),
            Err(e) => return future::Either::B(future::err(format!("io: {}", e))),
        }

        let opts = async_docker::build::ContainerArchivePutOptions::builder()
            .remote_path("/".into())
            .build();

        future::Either::A(
            self.container
                .archive_put_stream(
                    &opts,
                    futures::stream::once(Ok::<_, std::io::Error>(bytes::Bytes::from(outf))),
                )
                .into_future()
                .map(|sc| format!("sc: {}", sc))
                .map_err(|e| e.to_string()),
        )
    }

    fn do_download(
        &mut self,
        url: String,
        file_path: String,
        format: ResourceFormat,
    ) -> impl Future<Item = String, Error = String> {
        use futures::sync::mpsc;
        use std::io;

        let mut untar_path = PathBuf::from(file_path.clone());

        let non_dir = self
            .container
            .file_info(file_path.as_str())
            .map_err(|e| e.to_string())
            .and_then(move |info| match info.map(|c| c.is_dir).unwrap_or(false) {
                true => Err(format!(
                    "Cannot save file into {} path. There is a directory",
                    file_path
                )),
                false => Ok(()),
            });

        let stream: Box<Stream<Item = bytes::Bytes, Error = String>> = match format {
            ResourceFormat::Raw => {
                let name = untar_path.clone().file_name().map(|x| x.to_os_string());
                untar_path.pop();

                Box::new(
                    non_dir
                        .and_then(|_| name.ok_or("Invalid filename".to_string()))
                        .map(move |filename| {
                            provision::tarred_download_stream(url.as_str(), filename)
                        })
                        .flatten_stream(),
                )
            }
            ResourceFormat::Tar => Box::new(provision::download_stream(url.as_str())),
        };

        let untar_path = match untar_path.to_str() {
            Some(x) => x.to_owned(),
            None => {
                return future::Either::A(future::err("Invalid unicode in filepath".to_string()));
            }
        };

        let opts = async_docker::build::ContainerArchivePutOptions::builder()
            .remote_path(untar_path)
            .build();

        let (send, recv) = mpsc::channel(16);

        let recv_fut = self
            .container
            .archive_put_stream(
                &opts,
                recv.map_err(|()| io::Error::from(io::ErrorKind::Other)),
            )
            .into_future()
            .map_err(|e| e.to_string());

        let send_fut = send
            .sink_map_err(|e| e.to_string())
            .send_all(stream)
            .and_then(|(mut sink, _)| sink.close());

        future::Either::B(send_fut.join(recv_fut).map(|_| "OK".into()))
    }

    fn do_upload(
        &mut self,
        url: String,
        file_path: String,
        format: ResourceFormat,
    ) -> impl Future<Item = String, Error = String> {
        use actix_web::client;

        let data = self
            .container
            .archive_get(file_path.as_str())
            .map_err(|e| e.to_string());

        let response: Box<Future<Item = actix_web::client::ClientResponse, Error = String>> =
            match format {
                ResourceFormat::Raw => {
                    let url = url.clone();
                    Box::new(
                        provision::untar_single_file_stream(data)
                            .and_then(move |(file_size, stream)| {
                                client::put(&url)
                                    .content_length(file_size)
                                    .streaming(
                                        stream.map_err(|e| {
                                            actix_web::error::ErrorInternalServerError(e)
                                        }),
                                    )
                                    .into_future()
                                    .map_err(|e| e.to_string())
                            })
                            .and_then(|r| r.send().map_err(|e| e.to_string())),
                    )
                }
                ResourceFormat::Tar => Box::new(
                    client::put(&url)
                        .streaming(data.map_err(|e| actix_web::error::ErrorInternalServerError(e)))
                        .into_future()
                        .map_err(|e| e.to_string())
                        .and_then(|r| r.send().map_err(|e| e.to_string())),
                ),
            };

        response.and_then(move |res| {
            if res.status().is_success() {
                Ok(format!("{:?} file uploaded", url))
            } else {
                Err(format!("Unsuccessful file upload: {}", res.status()))
            }
        })
    }
}

impl IntoDeployInfo for DockerSession {
    fn convert(&self, id: &String) -> PeerSessionInfo {
        PeerSessionInfo {
            id: id.clone(),
            name: self.workspace.name().to_string().clone(),
            status: self.status.clone(),
            tags: self.workspace.tags(),
            note: None,
            processes: HashSet::new(),
        }
    }
}

impl Destroy for DockerSession {
    fn destroy(&mut self) -> Box<Future<Item = (), Error = Error>> {
        let workspace = self.workspace.clone();
        Box::new(
            self.container
                .delete()
                .then(|x| {
                    if x.is_ok() {
                        return Ok(());
                    }

                    match x.unwrap_err().kind() {
                        async_docker::ErrorKind::DockerApi(_a, status) => {
                            if &StatusCode::from_u16(404).unwrap() == status {
                                Ok(())
                            } else {
                                Err(Error::Error("docker error".into()))
                            }
                        }
                        _e => Err(Error::Error("docker error".into())),
                    }
                })
                .and_then(move |_| {
                    workspace
                        .clear_dir()
                        .map_err(|e| Error::IoError(e.to_string()))
                }),
        )
    }
}

impl DockerMan {
    fn container_config(
        image: String,
        host_config: async_docker::models::HostConfig,
    ) -> ContainerConfig {
        ContainerConfig::new()
            .with_image(image.into())
            .with_tty(true)
            .with_open_stdin(true)
            .with_attach_stdin(true)
            .with_attach_stderr(true)
            .with_attach_stdout(true)
            .with_volumes(
                [("/workspace".to_string(), json!({}))]
                    .to_vec()
                    .into_iter()
                    .collect(),
            )
            .with_host_config(host_config)
    }

    fn pull_config(url: String) -> async_docker::build::PullOptions {
        async_docker::build::PullOptions::builder()
            .image(url)
            .build()
    }

    fn binds_and_workspace(&self, msg: &CreateSession<CreateOptions>) -> (Vec<String>, Workspace) {
        let mut workspace = self.workspaces_man.workspace();
        let binds = msg
            .options
            .volumes
            .iter()
            .filter_map(|vol: &VolumeDef| match vol {
                VolumeDef::BindRw { src, target } => {
                    workspace.add_volume(vol.clone());
                    let src = workspace.path().join(src);
                    Some(format!("{}:{}", src.display(), target))
                }
            })
            .collect();

        (binds, workspace)
    }
}

impl Actor for DockerMan {
    type Context = Context<Self>;

    fn started(&mut self, ctx: &mut <Self as Actor>::Context) {
        match new_docker(None) {
            Ok(docker_api) => {
                self.docker_api = Some(docker_api);
                envman::register("docker", ctx.address())
            }
            Err(e) => {
                error!("docker start failed: {}", e);
                ctx.stop()
            }
        }
    }
}

impl envman::EnvManService for DockerMan {
    type CreateOptions = CreateOptions;
}

impl Handler<CreateSession<CreateOptions>> for DockerMan {
    type Result = ActorResponse<DockerMan, String, Error>;

    fn handle(
        &mut self,
        msg: CreateSession<CreateOptions>,
        _ctx: &mut Self::Context,
    ) -> <Self as Handler<CreateSession<CreateOptions>>>::Result {
        debug!("create session for: {}", &msg.image.url);

        match self.docker_api {
            Some(ref api) => {
                let Image { url, .. } = msg.image.clone();

                let (binds, workspace) = self.binds_and_workspace(&msg);

                workspace
                    .create_dirs()
                    .expect("Creating session dirs failed");
                let host_config = async_docker::models::HostConfig::new().with_binds(binds);

                let host_config = match msg.options.net {
                    Some(NetDef::Host {}) => host_config.with_network_mode("host".to_string()),
                    _ => host_config,
                };

                let opts = Self::container_config(url.clone(), host_config);
                info!("config: {:?}", &opts);

                let pull_image_fut = api.images().pull(&Self::pull_config(url));
                let create_container_fut = api.containers().create(&opts);

                let pull_and_create = pull_image_fut
                    .for_each(|x| Ok(debug!("{:?}", x)))
                    .and_then(|_| create_container_fut)
                    .map(|c| c.id().to_owned())
                    .map_err(|e| Error::IoError(format!("{}", e)));

                ActorResponse::r#async(fut::wrap_future(pull_and_create).and_then(
                    move |id, act: &mut DockerMan, _| {
                        if let Some(ref api) = act.docker_api {
                            let deploy = DockerSession {
                                workspace,
                                container: api.container(Cow::from(id.clone())),
                                status: PeerSessionStatus::CREATED,
                            };
                            act.deploys.insert_deploy(id.clone(), deploy);
                            fut::ok(id)
                        } else {
                            fut::err(Error::UnknownEnv(msg.env_type.clone()))
                        }
                    },
                ))
            }
            None => ActorResponse::reply(Err(Error::UnknownEnv(msg.env_type))),
        }
    }
}

impl DockerMan {
    fn run_for_deployment<F, R>(
        &mut self,
        deployment_id: String,
        f: F,
    ) -> Box<ActorFuture<Actor = DockerMan, Item = String, Error = String>>
    where
        F: FnOnce(&mut DockerSession) -> R,
        R: Future<Item = String, Error = String> + 'static,
    {
        let deployment = match self.deploys.deploy_mut(&deployment_id) {
            Ok(deployment) => deployment,
            Err(e) => return Box::new(fut::err(format!("{}", e))),
        };

        Box::new(fut::wrap_future(f(deployment)))
    }
}

fn run_command(
    docker_man: &mut DockerMan,
    session_id: String,
    command: Command,
) -> Box<ActorFuture<Actor = DockerMan, Item = String, Error = String>> {
    if docker_man.docker_api.is_none() {
        return Box::new(fut::err("Docker API not initialized properly".to_string()));
    }

    match command {
        Command::Open => docker_man.run_for_deployment(session_id, DockerSession::do_open),
        Command::Close => docker_man.run_for_deployment(session_id, DockerSession::do_close),
        Command::Exec {
            executable,
            args,
            options,
        } => docker_man.run_for_deployment(session_id, |deployment| {
            deployment.do_exec(executable, args, options)
        }),
        // TODO: FIXME @destruktiv: same as Exec but async
        Command::Start {
            executable: _,
            args: _,
        } => docker_man.run_for_deployment(session_id, DockerSession::do_start),
        // TODO: FIXME @destruktiv: same as Exec but async
        Command::Stop { child_id: _ } => Box::new(fut::ok("Stop mock".to_string())),
        Command::Wait => docker_man.run_for_deployment(session_id, DockerSession::do_wait),
        Command::DownloadFile {
            uri,
            file_path,
            format,
        } => docker_man.run_for_deployment(session_id, |deployment| {
            deployment.do_download(uri, file_path, format)
        }),
        Command::UploadFile {
            uri,
            file_path,
            format,
        } => docker_man.run_for_deployment(session_id, |deployment| {
            deployment.do_upload(uri, file_path, format)
        }),
        Command::WriteFile { content, file_path } => {
            docker_man.run_for_deployment(session_id, |d| d.write_file(content.into(), file_path))
        }
        Command::AddTags(tags) => Box::new(fut::result(
            docker_man
                .deploys
                .deploy_mut(&session_id)
                .map(|session| {
                    session.workspace.add_tags(tags);
                    format!(
                        "tags inserted. Current tags are: {:?}",
                        &session.workspace.tags()
                    )
                })
                .map_err(|e| e.to_string()),
        )),
        Command::DelTags(tags) => Box::new(fut::result(
            docker_man
                .deploys
                .deploy_mut(&session_id)
                .map(|session| {
                    session.workspace.remove_tags(tags);
                    format!(
                        "tags removed. Current tags are: {:?}",
                        &session.workspace.tags()
                    )
                })
                .map_err(|e| e.to_string()),
        )),
    }
}

fn run_commands(
    hd_man: &mut DockerMan,
    session_id: String,
    commands: Vec<Command>,
) -> impl ActorFuture<Actor = DockerMan, Item = Vec<String>, Error = Vec<String>> {
    let f: Box<dyn ActorFuture<Actor = DockerMan, Item = Vec<String>, Error = Vec<String>>> =
        Box::new(future::ok(Vec::new()).into_actor(hd_man));

    commands.into_iter().fold(f, |acc, command| {
        let session_id = session_id.clone();
        Box::new(acc.and_then(|mut vec, act, _ctx| {
            run_command(act, session_id, command).then(move |i, _, _| match i {
                Ok(a) => {
                    vec.push(a);
                    fut::ok(vec)
                }
                Err(a) => {
                    vec.push(a);
                    fut::err(vec)
                }
            })
        }))
    })
}

impl Handler<SessionUpdate> for DockerMan {
    type Result = ActorResponse<DockerMan, Vec<String>, Vec<String>>;

    fn handle(&mut self, msg: SessionUpdate, _ctx: &mut Self::Context) -> Self::Result {
        if !self.deploys.contains_deploy(&msg.session_id) {
            return ActorResponse::reply(Err(vec![
                Error::NoSuchSession(msg.session_id).to_string()
            ]));
        }
        let session_id = msg.session_id.clone();

        ActorResponse::r#async(run_commands(self, session_id, msg.commands))
    }
}

impl Handler<GetSessions> for DockerMan {
    type Result = ActorResponse<DockerMan, Vec<PeerSessionInfo>, ()>;

    fn handle(
        &mut self,
        _msg: GetSessions,
        _ctx: &mut Self::Context,
    ) -> <Self as Handler<GetSessions>>::Result {
        ActorResponse::reply(Ok(self.deploys.deploys_info()))
    }
}

impl Handler<DestroySession> for DockerMan {
    type Result = ActorResponse<DockerMan, String, Error>;

    fn handle(
        &mut self,
        msg: DestroySession,
        _ctx: &mut Self::Context,
    ) -> <Self as Handler<DestroySession>>::Result {
        let _api = match self.docker_api {
            Some(ref api) => api,
            _ => return ActorResponse::reply(Err(Error::UnknownEnv("docker".into()))),
        };

        ActorResponse::r#async(
            self.deploys
                .destroy_deploy(&msg.session_id)
                .and_then(|_| Ok("done".into()))
                .into_actor(self),
        )
    }
}

struct Init;

impl gu_base::Module for Init {
    fn run<D: gu_base::Decorator + Clone + 'static>(&self, decorator: D) {
        gu_base::run_once(move || {
            let config_module: &ConfigModule = decorator.extract().unwrap();
            let _ = DockerMan::new(&config_module).start();
        });
    }
}

pub fn module() -> impl gu_base::Module {
    Init
}<|MERGE_RESOLUTION|>--- conflicted
+++ resolved
@@ -81,7 +81,7 @@
         &mut self,
         executable: String,
         mut args: Vec<String>,
-        options: ExecOptions,
+        working_dir: Option<String>,
     ) -> impl Future<Item = String, Error = String> {
         args.insert(0, executable);
         let cfg = {
@@ -91,13 +91,7 @@
                 .with_attach_stdout(true)
                 .with_attach_stderr(true)
                 .with_cmd(args);
-<<<<<<< HEAD
-            if let Some(user) = options.user {
-                config.set_user(user)
-            }
-=======
->>>>>>> 7b33466d
-            if let Some(working_dir) = options.working_dir {
+            if let Some(working_dir) = working_dir {
                 config.set_working_dir(working_dir)
             }
             config
@@ -483,9 +477,9 @@
         Command::Exec {
             executable,
             args,
-            options,
+            working_dir,
         } => docker_man.run_for_deployment(session_id, |deployment| {
-            deployment.do_exec(executable, args, options)
+            deployment.do_exec(executable, args, working_dir)
         }),
         // TODO: FIXME @destruktiv: same as Exec but async
         Command::Start {
