//! Docker mode implementation

use super::deployment::{DeployManager, Destroy, IntoDeployInfo};
use super::envman;
use crate::provision;
use crate::workspace::{Workspace, WorkspacesManager};
use actix::prelude::*;
use actix_web::http::StatusCode;
use async_docker::models::ContainerConfig;
use async_docker::{self, new_docker, DockerApi};
<<<<<<< HEAD
use deployment::DeployManager;
use deployment::Destroy;
use deployment::IntoDeployInfo;
=======
>>>>>>> 128f970f
use futures::future;
use futures::prelude::*;
use gu_model::dockerman::{CreateOptions, VolumeDef};
use gu_model::envman::*;
use gu_net::rpc::peer::PeerSessionInfo;
use gu_net::rpc::peer::PeerSessionStatus;
<<<<<<< HEAD
use std::borrow::Cow;
use std::collections::BTreeMap;
use std::collections::HashSet;
use std::path::PathBuf;
use workspace::Workspace;
=======
use gu_persist::config::ConfigModule;
use log::{debug, error, info};
use serde_json::json;
use std::borrow::Cow;
use std::collections::HashSet;
use std::path::PathBuf;
>>>>>>> 128f970f

// Actor.
struct DockerMan {
    docker_api: Option<Box<DockerApi>>,
    deploys: DeployManager<DockerSession>,
<<<<<<< HEAD
}

struct DockerSession {
    workspace: Workspace,
    container: Option<async_docker::models::Container>,
=======
    workspaces_man: WorkspacesManager,
}

impl Default for DockerMan {
    fn default() -> Self {
        let config = ConfigModule::new();
        DockerMan {
            docker_api: None,
            deploys: DeployManager::default(),
            workspaces_man: WorkspacesManager::new(&config, "docker").unwrap(),
        }
    }
}

struct DockerSession {
    workspace: Workspace,
    container: async_docker::communicate::Container,
>>>>>>> 128f970f
    status: PeerSessionStatus,
}

impl DockerSession {
<<<<<<< HEAD
    fn do_open(
        &mut self,
        session_id: String,
        docker_api: &DockerApi,
    ) -> impl Future<Item = String, Error = String> {
        docker_api
            .container(session_id.into())
            .start()
            .then(|r| match r {
                Ok(status) => Ok("OK".into()),
                Err(e) => Err(format!("{}", e)),
            })
    }

    fn do_close(
        &mut self,
        session_id: String,
        docker_api: &DockerApi,
    ) -> impl Future<Item = String, Error = String> {
        docker_api
            .container(Cow::Owned(session_id))
=======
    fn do_open(&mut self) -> impl Future<Item = String, Error = String> {
        self.container.start().then(|r| match r {
            Ok(status) => Ok("OK".into()),
            Err(e) => Err(format!("{}", e)),
        })
    }

    fn do_close(&mut self) -> impl Future<Item = String, Error = String> {
        self.container
>>>>>>> 128f970f
            .stop(None)
            .map_err(|e| format!("{}", e))
            .and_then(|v| Ok("OK".into()))
    }

<<<<<<< HEAD
    fn do_exec(
        &mut self,
        session_id: String,
        docker_api: &DockerApi,
=======
    fn do_start(&mut self) -> impl Future<Item = String, Error = String> {
        self.container
            .start()
            .map_err(|e| format!("{}", e))
            .and_then(|v| Ok("OK".into()))
    }

    fn do_wait(&mut self) -> impl Future<Item = String, Error = String> {
        self.container
            .wait()
            .map_err(|e| format!("{}", e))
            .and_then(|v| Ok("OK".into()))
    }

    fn do_exec(
        &mut self,
>>>>>>> 128f970f
        executable: String,
        mut args: Vec<String>,
    ) -> impl Future<Item = String, Error = String> {
        args.insert(0, executable);
        let cfg = {
            use async_docker::models::*;

            ExecConfig::new()
                .with_attach_stdout(true)
                .with_attach_stderr(true)
                .with_cmd(args)
        };

<<<<<<< HEAD
        docker_api
            .container(Cow::Owned(session_id))
=======
        self.container
>>>>>>> 128f970f
            .exec(&cfg)
            .map_err(|e| format!("{}", e))
            .fold(String::new(), |mut s, (t, it)| {
                use std::str;

                match str::from_utf8(it.into_bytes().as_ref()) {
                    Ok(chunk_str) => s.push_str(chunk_str),
                    Err(_) => (),
                };

                Ok::<String, String>(s)
            })
    }
<<<<<<< HEAD
=======

    fn write_file(
        &mut self,
        content: bytes::Bytes,
        file_path: String,
    ) -> impl Future<Item = String, Error = String> {
        use tar;

        let mut outf = Vec::new();
        match (|| -> std::io::Result<()> {
            let mut b = tar::Builder::new(&mut outf);

            let mut header = tar::Header::new_ustar();
            header.set_size(content.len() as u64);
            header.set_path(&file_path)?;
            header.set_cksum();

            b.append(&header, ::std::io::Cursor::new(content.as_ref()))?;
            b.finish()?;
            Ok(())
        })() {
            Ok(()) => (),
            Err(e) => return future::Either::B(future::err(format!("io: {}", e))),
        }

        let opts = async_docker::build::ContainerArchivePutOptions::builder()
            .remote_path("/".into())
            .build();

        future::Either::A(
            self.container
                .archive_put_stream(
                    &opts,
                    futures::stream::once(Ok::<_, std::io::Error>(bytes::Bytes::from(outf))),
                )
                .into_future()
                .map(|sc| format!("sc: {}", sc))
                .map_err(|e| e.to_string()),
        )
    }

    fn do_download(
        &mut self,
        url: String,
        file_path: String,
        format: ResourceFormat,
    ) -> impl Future<Item = String, Error = String> {
        use futures::sync::mpsc;
        use std::io;

        let mut untar_path = PathBuf::from(file_path.clone());

        let non_dir = self
            .container
            .file_info(file_path.as_str())
            .map_err(|e| e.to_string())
            .and_then(move |info| match info.map(|c| c.is_dir).unwrap_or(false) {
                true => Err(format!(
                    "Cannot save file into {} path. There is a directory",
                    file_path
                )),
                false => Ok(()),
            });

        let stream: Box<Stream<Item = bytes::Bytes, Error = String>> = match format {
            ResourceFormat::Raw => {
                let name = untar_path.clone().file_name().map(|x| x.to_os_string());
                untar_path.pop();

                Box::new(
                    non_dir
                        .and_then(|_| name.ok_or("Invalid filename".to_string()))
                        .map(move |filename| {
                            provision::tarred_download_stream(url.as_str(), filename)
                        })
                        .flatten_stream(),
                )
            }
            ResourceFormat::Tar => Box::new(provision::download_stream(url.as_str())),
        };

        let untar_path = match untar_path.to_str() {
            Some(x) => x.to_owned(),
            None => {
                return future::Either::A(future::err("Invalid unicode in filepath".to_string()));
            }
        };

        let opts = async_docker::build::ContainerArchivePutOptions::builder()
            .remote_path(untar_path)
            .build();

        let (send, recv) = mpsc::channel(16);

        let recv_fut = self
            .container
            .archive_put_stream(
                &opts,
                recv.map_err(|()| io::Error::from(io::ErrorKind::Other)),
            )
            .into_future()
            .map_err(|e| e.to_string());

        let send_fut = send
            .sink_map_err(|e| e.to_string())
            .send_all(stream)
            .and_then(|(mut sink, _)| sink.close());

        future::Either::B(send_fut.join(recv_fut).map(|_| "OK".into()))
    }

    fn do_upload(
        &mut self,
        url: String,
        file_path: String,
        format: ResourceFormat,
    ) -> impl Future<Item = String, Error = String> {
        use actix_web::client;

        let data = self
            .container
            .archive_get(file_path.as_str())
            .map_err(|e| e.to_string());

        let response: Box<Future<Item = actix_web::client::ClientResponse, Error = String>> =
            match format {
                ResourceFormat::Raw => {
                    let url = url.clone();
                    Box::new(
                        provision::untar_single_file_stream(data)
                            .and_then(move |(file_size, stream)| {
                                client::put(&url)
                                    .content_length(file_size)
                                    .streaming(
                                        stream.map_err(|e| {
                                            actix_web::error::ErrorInternalServerError(e)
                                        }),
                                    )
                                    .into_future()
                                    .map_err(|e| e.to_string())
                            })
                            .and_then(|r| r.send().map_err(|e| e.to_string())),
                    )
                }
                ResourceFormat::Tar => Box::new(
                    client::put(&url)
                        .streaming(data.map_err(|e| actix_web::error::ErrorInternalServerError(e)))
                        .into_future()
                        .map_err(|e| e.to_string())
                        .and_then(|r| r.send().map_err(|e| e.to_string())),
                ),
            };

        response.and_then(move |res| {
            if res.status().is_success() {
                Ok(format!("{:?} file uploaded", url))
            } else {
                Err(format!("Unsuccessful file upload: {}", res.status()))
            }
        })
    }
>>>>>>> 128f970f
}

impl IntoDeployInfo for DockerSession {
    fn convert(&self, id: &String) -> PeerSessionInfo {
        PeerSessionInfo {
            id: id.clone(),
<<<<<<< HEAD
            name: self.workspace.name().clone(),
            status: PeerSessionStatus::CREATED,
=======
            name: self.workspace.name().to_string().clone(),
            status: self.status.clone(),
>>>>>>> 128f970f
            tags: self.workspace.tags(),
            note: None,
            processes: HashSet::new(),
        }
    }
}

<<<<<<< HEAD
impl Destroy for DockerSession {}

impl DockerMan {
    fn container_config(
        url: String,
        host_config: async_docker::models::HostConfig,
    ) -> ContainerConfig {
        ContainerConfig::new()
            .with_image(url.into())
=======
impl Destroy for DockerSession {
    fn destroy(&mut self) -> Box<Future<Item = (), Error = Error>> {
        let workspace = self.workspace.clone();
        Box::new(
            self.container
                .delete()
                .then(|x| {
                    if x.is_ok() {
                        return Ok(());
                    }

                    match x.unwrap_err().kind() {
                        async_docker::ErrorKind::DockerApi(_a, status) => {
                            if &StatusCode::from_u16(404).unwrap() == status {
                                Ok(())
                            } else {
                                Err(Error::Error("docker error".into()))
                            }
                        }
                        _e => Err(Error::Error("docker error".into())),
                    }
                })
                .and_then(move |_| {
                    workspace
                        .clear_dir()
                        .map_err(|e| Error::IoError(e.to_string()))
                }),
        )
    }
}

impl DockerMan {
    fn container_config(
        image: String,
        host_config: async_docker::models::HostConfig,
    ) -> ContainerConfig {
        ContainerConfig::new()
            .with_image(image.into())
>>>>>>> 128f970f
            .with_tty(true)
            .with_open_stdin(true)
            .with_attach_stdin(true)
            .with_attach_stderr(true)
            .with_attach_stdout(true)
            .with_volumes(
                [("/workspace".to_string(), json!({}))]
                    .to_vec()
                    .into_iter()
                    .collect(),
            )
            .with_host_config(host_config)
    }
<<<<<<< HEAD
=======

    fn pull_config(url: String) -> async_docker::build::PullOptions {
        async_docker::build::PullOptions::builder()
            .image(url)
            .build()
    }

    fn binds_and_workspace(&self, msg: &CreateSession<CreateOptions>) -> (Vec<String>, Workspace) {
        let mut workspace = self.workspaces_man.workspace();
        let binds = msg
            .options
            .volumes
            .iter()
            .filter_map(|vol: &VolumeDef| match vol {
                VolumeDef::BindRw { src, target } => {
                    workspace.add_volume(vol.clone());
                    let src = workspace.path().join(src);
                    Some(format!("{}:{}", src.display(), target))
                }
                _ => None,
            })
            .collect();

        (binds, workspace)
    }
>>>>>>> 128f970f
}

impl Actor for DockerMan {
    type Context = Context<Self>;

    fn started(&mut self, ctx: &mut <Self as Actor>::Context) {
        match new_docker(None) {
            Ok(docker_api) => {
                self.docker_api = Some(docker_api);
                envman::register("docker", ctx.address())
            }
            Err(e) => {
                error!("docker start failed: {}", e);
                ctx.stop()
            }
        }
    }
}

impl envman::EnvManService for DockerMan {
    type CreateOptions = CreateOptions;
}

impl Handler<CreateSession<CreateOptions>> for DockerMan {
    type Result = ActorResponse<DockerMan, String, Error>;

    fn handle(
        &mut self,
        msg: CreateSession<CreateOptions>,
        _ctx: &mut Self::Context,
    ) -> <Self as Handler<CreateSession<CreateOptions>>>::Result {
        debug!("create session for: {}", &msg.image.url);

        match self.docker_api {
            Some(ref api) => {
<<<<<<< HEAD
                let Image { url, hash } = msg.image;

                let binds: Vec<String> = msg
                    .options
                    .volumes
                    .iter()
                    .filter_map(|vol: &VolumeDef| {
                        vol.source_dir()
                            .and_then(|s| vol.target_dir().map(|t| (s, t)))
                            .map(|(s, t)| format!("{}:{}", s, t))
                    })
                    .collect();
                let host_config = async_docker::models::HostConfig::new().with_binds(binds);

                //let docker_image = api.image(url.as_ref().into());
                let opts = Self::container_config(url.into(), host_config);
=======
                let Image { url, hash } = msg.image.clone();

                let (binds, workspace) = self.binds_and_workspace(&msg);
>>>>>>> 128f970f

                workspace
                    .create_dirs()
                    .expect("Creating session dirs failed");
                let host_config = async_docker::models::HostConfig::new().with_binds(binds);

                let opts = Self::container_config(url.clone(), host_config);
                info!("config: {:?}", &opts);

                let pull_image_fut = api.images().pull(&Self::pull_config(url));
                let create_container_fut = api.containers().create(&opts);

                let pull_and_create = pull_image_fut
                    .for_each(|x| Ok(debug!("{:?}", x)))
                    .and_then(|_| create_container_fut)
                    .map(|c| c.id().to_owned())
                    .map_err(|e| Error::IoError(format!("{}", e)));

                ActorResponse::r#async(fut::wrap_future(pull_and_create).and_then(
                    move |id, act: &mut DockerMan, _| {
                        if let Some(ref api) = act.docker_api {
                            let deploy = DockerSession {
                                workspace,
                                container: api.container(Cow::from(id.clone())),
                                status: PeerSessionStatus::CREATED,
                            };
                            act.deploys.insert_deploy(id.clone(), deploy);
                            fut::ok(id)
                        } else {
                            fut::err(Error::UnknownEnv(msg.env_type.clone()))
                        }
                    },
                ))
            }
            None => ActorResponse::reply(Err(Error::UnknownEnv(msg.env_type))),
        }
    }
}

impl DockerMan {
    fn run_for_deployment<F, R>(
        &mut self,
        deployment_id: String,
        f: F,
    ) -> Box<ActorFuture<Actor = DockerMan, Item = String, Error = String>>
    where
<<<<<<< HEAD
        F: FnOnce(&mut DockerSession, String, &DockerApi) -> R,
=======
        F: FnOnce(&mut DockerSession) -> R,
>>>>>>> 128f970f
        R: Future<Item = String, Error = String> + 'static,
    {
        let deployment = match self.deploys.deploy_mut(&deployment_id) {
            Ok(deployment) => deployment,
            Err(e) => return Box::new(fut::err(format!("{}", e))),
        };

<<<<<<< HEAD
        let docker_api = self.docker_api.as_ref().unwrap().as_ref();

        Box::new(fut::wrap_future(f(deployment, deployment_id, docker_api)))
=======
        Box::new(fut::wrap_future(f(deployment)))
>>>>>>> 128f970f
    }
}

fn run_command(
    docker_man: &mut DockerMan,
    session_id: String,
    command: Command,
) -> Box<ActorFuture<Actor = DockerMan, Item = String, Error = String>> {
    if docker_man.docker_api.is_none() {
        return Box::new(fut::err("Docker API not initialized properly".to_string()));
    }

    match command {
        Command::Open => docker_man.run_for_deployment(session_id, DockerSession::do_open),
        Command::Close => docker_man.run_for_deployment(session_id, DockerSession::do_close),
<<<<<<< HEAD
        Command::Exec { executable, args } => {
            docker_man.run_for_deployment(session_id, |deployment, deployment_id, docker_api| {
                deployment.do_exec(deployment_id, docker_api, executable, args)
            })
        }
        Command::Start { executable, args } => Box::new(fut::ok("Start mock".to_string())),
        Command::Stop { child_id } => Box::new(fut::ok("Stop mock".to_string())),
=======
        Command::Exec { executable, args } => docker_man
            .run_for_deployment(session_id, |deployment| {
                deployment.do_exec(executable, args)
            }),
        Command::Start { executable, args } => {
            docker_man.run_for_deployment(session_id, DockerSession::do_start)
        }
        Command::Stop { child_id } => Box::new(fut::ok("Stop mock".to_string())),
        Command::Wait => docker_man.run_for_deployment(session_id, DockerSession::do_wait),
>>>>>>> 128f970f
        Command::DownloadFile {
            uri,
            file_path,
            format,
<<<<<<< HEAD
        } => Box::new(fut::ok("Download mock".to_string())),
=======
        } => docker_man.run_for_deployment(session_id, |deployment| {
            deployment.do_download(uri, file_path, format)
        }),
>>>>>>> 128f970f
        Command::UploadFile {
            uri,
            file_path,
            format,
<<<<<<< HEAD
        } => Box::new(fut::ok("Upload mock".to_string())),
=======
        } => docker_man.run_for_deployment(session_id, |deployment| {
            deployment.do_upload(uri, file_path, format)
        }),
        Command::WriteFile { content, file_path } => {
            docker_man.run_for_deployment(session_id, |d| d.write_file(content.into(), file_path))
        }
>>>>>>> 128f970f
        Command::AddTags(tags) => Box::new(fut::result(
            docker_man
                .deploys
                .deploy_mut(&session_id)
                .map(|session| {
                    session.workspace.add_tags(tags);
                    format!(
                        "tags inserted. Current tags are: {:?}",
                        &session.workspace.tags()
                    )
                })
                .map_err(|e| e.to_string()),
        )),
        Command::DelTags(tags) => Box::new(fut::result(
            docker_man
                .deploys
                .deploy_mut(&session_id)
                .map(|session| {
                    session.workspace.remove_tags(tags);
                    format!(
                        "tags removed. Current tags are: {:?}",
                        &session.workspace.tags()
                    )
                })
                .map_err(|e| e.to_string()),
        )),
    }
}

fn run_commands(
    hd_man: &mut DockerMan,
    session_id: String,
    commands: Vec<Command>,
) -> impl ActorFuture<Actor = DockerMan, Item = Vec<String>, Error = Vec<String>> {
    let f: Box<dyn ActorFuture<Actor = DockerMan, Item = Vec<String>, Error = Vec<String>>> =
        Box::new(future::ok(Vec::new()).into_actor(hd_man));

    commands.into_iter().fold(f, |acc, command| {
        let session_id = session_id.clone();
        Box::new(acc.and_then(|mut vec, act, _ctx| {
            run_command(act, session_id, command).then(move |i, _, _| match i {
                Ok(a) => {
                    vec.push(a);
                    fut::ok(vec)
                }
                Err(a) => {
                    vec.push(a);
                    fut::err(vec)
                }
            })
        }))
    })
}

impl Handler<SessionUpdate> for DockerMan {
    type Result = ActorResponse<DockerMan, Vec<String>, Vec<String>>;

    fn handle(&mut self, msg: SessionUpdate, _ctx: &mut Self::Context) -> Self::Result {
        if !self.deploys.contains_deploy(&msg.session_id) {
            return ActorResponse::reply(Err(
                vec![Error::NoSuchSession(msg.session_id).to_string()],
            ));
        }
        let session_id = msg.session_id.clone();

<<<<<<< HEAD
        ActorResponse::async(run_commands(self, session_id, msg.commands))
=======
        ActorResponse::r#async(run_commands(self, session_id, msg.commands))
>>>>>>> 128f970f
    }
}

impl Handler<GetSessions> for DockerMan {
    type Result = ActorResponse<DockerMan, Vec<PeerSessionInfo>, ()>;

    fn handle(
        &mut self,
        _msg: GetSessions,
        _ctx: &mut Self::Context,
    ) -> <Self as Handler<GetSessions>>::Result {
        ActorResponse::reply(Ok(self.deploys.deploys_info()))
    }
}

impl Handler<DestroySession> for DockerMan {
    type Result = ActorResponse<DockerMan, String, Error>;

    fn handle(
        &mut self,
        msg: DestroySession,
        _ctx: &mut Self::Context,
    ) -> <Self as Handler<DestroySession>>::Result {
        let api = match self.docker_api {
            Some(ref api) => api,
            _ => return ActorResponse::reply(Err(Error::UnknownEnv("docker".into()))),
        };

        ActorResponse::r#async(
            self.deploys
                .destroy_deploy(&msg.session_id)
                .and_then(|_| Ok("done".into()))
                .into_actor(self),
        )
    }
}

struct Init;

impl gu_base::Module for Init {
    fn run<D: gu_base::Decorator + Clone + 'static>(&self, _decorator: D) {
        gu_base::run_once(|| {
            let _ = DockerMan::default().start();
        });
    }
}

pub fn module() -> impl gu_base::Module {
    Init
}<|MERGE_RESOLUTION|>--- conflicted
+++ resolved
@@ -8,44 +8,23 @@
 use actix_web::http::StatusCode;
 use async_docker::models::ContainerConfig;
 use async_docker::{self, new_docker, DockerApi};
-<<<<<<< HEAD
-use deployment::DeployManager;
-use deployment::Destroy;
-use deployment::IntoDeployInfo;
-=======
->>>>>>> 128f970f
 use futures::future;
 use futures::prelude::*;
 use gu_model::dockerman::{CreateOptions, VolumeDef};
 use gu_model::envman::*;
 use gu_net::rpc::peer::PeerSessionInfo;
 use gu_net::rpc::peer::PeerSessionStatus;
-<<<<<<< HEAD
-use std::borrow::Cow;
-use std::collections::BTreeMap;
-use std::collections::HashSet;
-use std::path::PathBuf;
-use workspace::Workspace;
-=======
 use gu_persist::config::ConfigModule;
 use log::{debug, error, info};
 use serde_json::json;
 use std::borrow::Cow;
 use std::collections::HashSet;
 use std::path::PathBuf;
->>>>>>> 128f970f
 
 // Actor.
 struct DockerMan {
     docker_api: Option<Box<DockerApi>>,
     deploys: DeployManager<DockerSession>,
-<<<<<<< HEAD
-}
-
-struct DockerSession {
-    workspace: Workspace,
-    container: Option<async_docker::models::Container>,
-=======
     workspaces_man: WorkspacesManager,
 }
 
@@ -63,34 +42,10 @@
 struct DockerSession {
     workspace: Workspace,
     container: async_docker::communicate::Container,
->>>>>>> 128f970f
     status: PeerSessionStatus,
 }
 
 impl DockerSession {
-<<<<<<< HEAD
-    fn do_open(
-        &mut self,
-        session_id: String,
-        docker_api: &DockerApi,
-    ) -> impl Future<Item = String, Error = String> {
-        docker_api
-            .container(session_id.into())
-            .start()
-            .then(|r| match r {
-                Ok(status) => Ok("OK".into()),
-                Err(e) => Err(format!("{}", e)),
-            })
-    }
-
-    fn do_close(
-        &mut self,
-        session_id: String,
-        docker_api: &DockerApi,
-    ) -> impl Future<Item = String, Error = String> {
-        docker_api
-            .container(Cow::Owned(session_id))
-=======
     fn do_open(&mut self) -> impl Future<Item = String, Error = String> {
         self.container.start().then(|r| match r {
             Ok(status) => Ok("OK".into()),
@@ -100,18 +55,11 @@
 
     fn do_close(&mut self) -> impl Future<Item = String, Error = String> {
         self.container
->>>>>>> 128f970f
             .stop(None)
             .map_err(|e| format!("{}", e))
             .and_then(|v| Ok("OK".into()))
     }
 
-<<<<<<< HEAD
-    fn do_exec(
-        &mut self,
-        session_id: String,
-        docker_api: &DockerApi,
-=======
     fn do_start(&mut self) -> impl Future<Item = String, Error = String> {
         self.container
             .start()
@@ -128,7 +76,6 @@
 
     fn do_exec(
         &mut self,
->>>>>>> 128f970f
         executable: String,
         mut args: Vec<String>,
     ) -> impl Future<Item = String, Error = String> {
@@ -142,12 +89,7 @@
                 .with_cmd(args)
         };
 
-<<<<<<< HEAD
-        docker_api
-            .container(Cow::Owned(session_id))
-=======
         self.container
->>>>>>> 128f970f
             .exec(&cfg)
             .map_err(|e| format!("{}", e))
             .fold(String::new(), |mut s, (t, it)| {
@@ -161,8 +103,6 @@
                 Ok::<String, String>(s)
             })
     }
-<<<<<<< HEAD
-=======
 
     fn write_file(
         &mut self,
@@ -324,20 +264,14 @@
             }
         })
     }
->>>>>>> 128f970f
 }
 
 impl IntoDeployInfo for DockerSession {
     fn convert(&self, id: &String) -> PeerSessionInfo {
         PeerSessionInfo {
             id: id.clone(),
-<<<<<<< HEAD
-            name: self.workspace.name().clone(),
-            status: PeerSessionStatus::CREATED,
-=======
             name: self.workspace.name().to_string().clone(),
             status: self.status.clone(),
->>>>>>> 128f970f
             tags: self.workspace.tags(),
             note: None,
             processes: HashSet::new(),
@@ -345,17 +279,6 @@
     }
 }
 
-<<<<<<< HEAD
-impl Destroy for DockerSession {}
-
-impl DockerMan {
-    fn container_config(
-        url: String,
-        host_config: async_docker::models::HostConfig,
-    ) -> ContainerConfig {
-        ContainerConfig::new()
-            .with_image(url.into())
-=======
 impl Destroy for DockerSession {
     fn destroy(&mut self) -> Box<Future<Item = (), Error = Error>> {
         let workspace = self.workspace.clone();
@@ -394,7 +317,6 @@
     ) -> ContainerConfig {
         ContainerConfig::new()
             .with_image(image.into())
->>>>>>> 128f970f
             .with_tty(true)
             .with_open_stdin(true)
             .with_attach_stdin(true)
@@ -408,8 +330,6 @@
             )
             .with_host_config(host_config)
     }
-<<<<<<< HEAD
-=======
 
     fn pull_config(url: String) -> async_docker::build::PullOptions {
         async_docker::build::PullOptions::builder()
@@ -435,7 +355,6 @@
 
         (binds, workspace)
     }
->>>>>>> 128f970f
 }
 
 impl Actor for DockerMan {
@@ -471,28 +390,9 @@
 
         match self.docker_api {
             Some(ref api) => {
-<<<<<<< HEAD
-                let Image { url, hash } = msg.image;
-
-                let binds: Vec<String> = msg
-                    .options
-                    .volumes
-                    .iter()
-                    .filter_map(|vol: &VolumeDef| {
-                        vol.source_dir()
-                            .and_then(|s| vol.target_dir().map(|t| (s, t)))
-                            .map(|(s, t)| format!("{}:{}", s, t))
-                    })
-                    .collect();
-                let host_config = async_docker::models::HostConfig::new().with_binds(binds);
-
-                //let docker_image = api.image(url.as_ref().into());
-                let opts = Self::container_config(url.into(), host_config);
-=======
                 let Image { url, hash } = msg.image.clone();
 
                 let (binds, workspace) = self.binds_and_workspace(&msg);
->>>>>>> 128f970f
 
                 workspace
                     .create_dirs()
@@ -539,11 +439,7 @@
         f: F,
     ) -> Box<ActorFuture<Actor = DockerMan, Item = String, Error = String>>
     where
-<<<<<<< HEAD
-        F: FnOnce(&mut DockerSession, String, &DockerApi) -> R,
-=======
         F: FnOnce(&mut DockerSession) -> R,
->>>>>>> 128f970f
         R: Future<Item = String, Error = String> + 'static,
     {
         let deployment = match self.deploys.deploy_mut(&deployment_id) {
@@ -551,13 +447,7 @@
             Err(e) => return Box::new(fut::err(format!("{}", e))),
         };
 
-<<<<<<< HEAD
-        let docker_api = self.docker_api.as_ref().unwrap().as_ref();
-
-        Box::new(fut::wrap_future(f(deployment, deployment_id, docker_api)))
-=======
         Box::new(fut::wrap_future(f(deployment)))
->>>>>>> 128f970f
     }
 }
 
@@ -573,15 +463,6 @@
     match command {
         Command::Open => docker_man.run_for_deployment(session_id, DockerSession::do_open),
         Command::Close => docker_man.run_for_deployment(session_id, DockerSession::do_close),
-<<<<<<< HEAD
-        Command::Exec { executable, args } => {
-            docker_man.run_for_deployment(session_id, |deployment, deployment_id, docker_api| {
-                deployment.do_exec(deployment_id, docker_api, executable, args)
-            })
-        }
-        Command::Start { executable, args } => Box::new(fut::ok("Start mock".to_string())),
-        Command::Stop { child_id } => Box::new(fut::ok("Stop mock".to_string())),
-=======
         Command::Exec { executable, args } => docker_man
             .run_for_deployment(session_id, |deployment| {
                 deployment.do_exec(executable, args)
@@ -591,32 +472,23 @@
         }
         Command::Stop { child_id } => Box::new(fut::ok("Stop mock".to_string())),
         Command::Wait => docker_man.run_for_deployment(session_id, DockerSession::do_wait),
->>>>>>> 128f970f
         Command::DownloadFile {
             uri,
             file_path,
             format,
-<<<<<<< HEAD
-        } => Box::new(fut::ok("Download mock".to_string())),
-=======
         } => docker_man.run_for_deployment(session_id, |deployment| {
             deployment.do_download(uri, file_path, format)
         }),
->>>>>>> 128f970f
         Command::UploadFile {
             uri,
             file_path,
             format,
-<<<<<<< HEAD
-        } => Box::new(fut::ok("Upload mock".to_string())),
-=======
         } => docker_man.run_for_deployment(session_id, |deployment| {
             deployment.do_upload(uri, file_path, format)
         }),
         Command::WriteFile { content, file_path } => {
             docker_man.run_for_deployment(session_id, |d| d.write_file(content.into(), file_path))
         }
->>>>>>> 128f970f
         Command::AddTags(tags) => Box::new(fut::result(
             docker_man
                 .deploys
@@ -682,11 +554,7 @@
         }
         let session_id = msg.session_id.clone();
 
-<<<<<<< HEAD
-        ActorResponse::async(run_commands(self, session_id, msg.commands))
-=======
         ActorResponse::r#async(run_commands(self, session_id, msg.commands))
->>>>>>> 128f970f
     }
 }
 
