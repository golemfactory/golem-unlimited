use actix::fut;
use gu_model::envman::Error;
use gu_net::rpc::peer::PeerSessionInfo;
use id::generate_new_id;
use status;
use std::collections::hash_map::Entry;
use std::collections::HashMap;

pub trait IntoDeployInfo {
    fn convert(&self, id: &String) -> PeerSessionInfo;
}

pub trait Destroy {
    fn destroy(&mut self) -> Result<(), Error> {
        Ok(())
    }
}

pub trait GetStatus {
    fn status(&self) -> status::EnvStatus;
}

impl<T: IntoDeployInfo> GetStatus for T {
    fn status(&self) -> status::EnvStatus {
        let info = self.convert(&Default::default());
        debug!("session status = {:?}", info.status);

        match info.processes.is_empty() {
            true => status::EnvStatus::Ready,
            false => status::EnvStatus::Working,
        }
    }
}

pub struct DeployManager<DeployInfo: IntoDeployInfo + Destroy> {
    deploys: HashMap<String, DeployInfo>,
}

impl<T: IntoDeployInfo + Destroy> Default for DeployManager<T> {
    fn default() -> Self {
        Self {
            deploys: HashMap::new(),
        }
    }
}

impl<T: IntoDeployInfo + Destroy + GetStatus> DeployManager<T> {
    pub fn generate_session_id(&self) -> String {
        generate_new_id(&self.deploys)
    }

    pub fn insert_deploy(&mut self, id: String, deploy: T) {
        self.deploys.insert(id, deploy);
    }

    pub fn contains_deploy(&self, key: &String) -> bool {
        self.deploys.contains_key(key)
    }

<<<<<<< HEAD
    pub fn deploy_mut(&mut self, deploy_id: &str) -> Result<&mut T, Error> {
=======
    pub fn deploy(&self, deploy_id: &String) -> Result<&T, Error> {
        match self.deploys.get(deploy_id) {
            Some(deploy) => Ok(deploy),
            None => Err(Error::NoSuchSession(deploy_id.clone())),
        }
    }

    pub fn deploy_mut(&mut self, deploy_id: &String) -> Result<&mut T, Error> {
>>>>>>> d10e4124
        match self.deploys.get_mut(deploy_id) {
            Some(deploy) => Ok(deploy),
            None => Err(Error::NoSuchSession(deploy_id.into())),
        }
    }

    pub fn deploy_entry(&mut self, deploy_id: String) -> Entry<String, T> {
        self.deploys.entry(deploy_id)
    }

    pub fn destroy_deploy(&mut self, session_id: &String) -> Result<(), Error> {
        self.deploys
            .remove(session_id)
            .ok_or(Error::NoSuchSession(session_id.clone()))
            .and_then(|mut s| s.destroy())
    }

    pub fn deploys_info(&self) -> Vec<PeerSessionInfo> {
        self.deploys
            .iter()
            .map(|(id, session)| session.convert(id))
            .collect()
    }

    pub fn values_mut<'a>(&'a mut self) -> impl Iterator<Item = &mut T> + 'a {
        self.deploys.values_mut().into_iter()
    }

    pub fn status(&self) -> status::EnvStatus {
        match self
            .deploys
            .iter()
            .all(|(_, info)| info.status() == status::EnvStatus::Ready)
        {
            true => status::EnvStatus::Ready,
            false => status::EnvStatus::Working,
        }
    }
}

impl<T: IntoDeployInfo + Destroy> Drop for DeployManager<T> {
    fn drop(&mut self) {
        let _: Vec<Result<(), Error>> = self.deploys.values_mut().map(Destroy::destroy).collect();
        println!("HdMan stopped");
    }
}<|MERGE_RESOLUTION|>--- conflicted
+++ resolved
@@ -57,9 +57,6 @@
         self.deploys.contains_key(key)
     }
 
-<<<<<<< HEAD
-    pub fn deploy_mut(&mut self, deploy_id: &str) -> Result<&mut T, Error> {
-=======
     pub fn deploy(&self, deploy_id: &String) -> Result<&T, Error> {
         match self.deploys.get(deploy_id) {
             Some(deploy) => Ok(deploy),
@@ -67,8 +64,7 @@
         }
     }
 
-    pub fn deploy_mut(&mut self, deploy_id: &String) -> Result<&mut T, Error> {
->>>>>>> d10e4124
+    pub fn deploy_mut(&mut self, deploy_id: &str) -> Result<&mut T, Error> {
         match self.deploys.get_mut(deploy_id) {
             Some(deploy) => Ok(deploy),
             None => Err(Error::NoSuchSession(deploy_id.into())),
