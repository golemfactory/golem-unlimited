--- conflicted
+++ resolved
@@ -2,17 +2,11 @@
 use actix_web::http::header;
 use actix_web::HttpMessage;
 use futures::{future, prelude::*};
-<<<<<<< HEAD
-use gu_base::files::read_async;
-use gu_base::files::{untgz_async, write_async};
-use gu_model::envman::ResourceFormat;
-=======
 use gu_actix::{async_result, async_try};
 use gu_base::files::read_async;
 use gu_base::files::{untgz_async, write_async};
 use gu_model::envman::ResourceFormat;
 use log::{debug, info};
->>>>>>> 128f970f
 use std::{
     fs,
     path::{Path, PathBuf},
@@ -31,10 +25,6 @@
         .finish()
         .map_err(|e| format!("{}", e)));
 
-<<<<<<< HEAD
-    if !output_path.exists() {
-        async_try!(fs::create_dir_all(&output_path).map_err(|e| format!("creare dir {}", e)))
-=======
     let dir_name = match format {
         ResourceFormat::Raw => output_path.parent().unwrap(),
         ResourceFormat::Tar => output_path.as_ref(),
@@ -42,7 +32,6 @@
 
     if !dir_name.exists() {
         async_try!(fs::create_dir_all(dir_name).map_err(|e| format!("create dir {}", e)))
->>>>>>> 128f970f
     }
 
     future::Either::A(
@@ -83,12 +72,7 @@
                                     // if entry.header().path() { }
                                     future::Either::B(future::ok(()))
                                 }
-<<<<<<< HEAD
-                            })
-                            .map(|_| ()),
-=======
                             }),
->>>>>>> 128f970f
                     ),
                 }
             }),
@@ -96,14 +80,6 @@
 }
 
 pub fn upload_step(
-<<<<<<< HEAD
-    uri: &str,
-    input_path: PathBuf,
-    format: ResourceFormat,
-) -> impl Future<Item = (), Error = String> {
-    use actix_web::{client, error::ErrorInternalServerError};
-
-=======
     url: &str,
     input_path: PathBuf,
     format: ResourceFormat,
@@ -114,19 +90,10 @@
         "streaming from {:?} to {} format: {:?}",
         &input_path, url, format
     );
->>>>>>> 128f970f
     let source_stream: Box<dyn Stream<Item = bytes::Bytes, Error = String>> = match format {
         ResourceFormat::Tar => Box::new(stream_tar(input_path)),
         ResourceFormat::Raw => Box::new(stream_raw(input_path)),
     };
-<<<<<<< HEAD
-
-    let client_request = async_try!(client::put(uri)
-        .streaming(source_stream.map_err(|e| ErrorInternalServerError(e)))
-        .map_err(|e| format!("{}", e)));
-
-    async_result!(future::ok(()))
-=======
     let url_desc = url.to_owned();
 
     future::result(
@@ -141,15 +108,10 @@
             Err(format!("Unsuccessful file upload: {}", res.status()))
         }
     })
->>>>>>> 128f970f
 }
 
 pub fn stream_tar(input_path: PathBuf) -> impl Stream<Item = bytes::Bytes, Error = String> {
     use gu_actix::pipe;
-<<<<<<< HEAD
-    use std::fs;
-=======
->>>>>>> 128f970f
     use std::thread;
     use tar::Builder;
 
@@ -157,15 +119,11 @@
 
     thread::spawn(move || {
         let mut builder = Builder::new(tx);
-<<<<<<< HEAD
-        builder.append_dir_all(".", &input_path).unwrap();
-=======
         builder
             .append_dir_all(".", &input_path)
             .unwrap_or_else(|e| {
                 panic!("Error while building the archive: {}", e);
             });
->>>>>>> 128f970f
         builder.finish().unwrap();
     });
 
@@ -179,8 +137,6 @@
     read_async(input_path)
 }
 
-<<<<<<< HEAD
-=======
 pub fn untar_single_file_stream<TarStream: Stream<Item = bytes::Bytes>>(
     stream: TarStream,
 ) -> impl Future<Item = (u64, impl Stream<Item = bytes::Bytes, Error = String>), Error = String>
@@ -204,7 +160,6 @@
         })
 }
 
->>>>>>> 128f970f
 // TODO: support redirect
 // TODO: support https
 pub fn download(
