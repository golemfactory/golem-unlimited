use actix_web::HttpMessage;
<<<<<<< HEAD
use futures::future;
use futures::prelude::*;
use gu_base::files::untgz_async;
=======
use futures::{future, prelude::*};
>>>>>>> e505e671
use gu_base::files::write_async;
use std::{
    path::{Path, PathBuf},
    time,
};

// TODO: support redirect
// TODO: support https
pub fn download(url: &str, output_path: PathBuf) -> impl Future<Item = (), Error = String> {
    info!("downloading from {} to {:?}", url, &output_path);
    use actix_web::client;

    if output_path.exists() {
        info!("using cached file {:?}", &output_path);
        return future::Either::A(future::ok(()));
    }

    let client_request = client::ClientRequest::get(url).finish().unwrap();

    future::Either::B(
        client_request
            .send()
            .timeout(time::Duration::from_secs(300))
            .map_err(|e| format!("send download request: {}", e))
            .and_then(|resp| {
                write_async(resp.payload(), output_path)
                    .map_err(|_| "writing downloaded file failed".to_string())
            }).and_then(|_| Ok(()))
            .map_err(|_| "dsa".to_string()),
    )
}

pub fn untgz<P: AsRef<Path> + ToOwned>(
    input_path: P,
    output_path: P,
) -> impl Future<Item = (), Error = String> {
    info!(
        "untgz from {:?} to {:?}",
        input_path.as_ref(),
        output_path.as_ref()
    );

    untgz_async(input_path, output_path)
}<|MERGE_RESOLUTION|>--- conflicted
+++ resolved
@@ -1,12 +1,6 @@
 use actix_web::HttpMessage;
-<<<<<<< HEAD
-use futures::future;
-use futures::prelude::*;
-use gu_base::files::untgz_async;
-=======
 use futures::{future, prelude::*};
->>>>>>> e505e671
-use gu_base::files::write_async;
+use gu_base::files::{untgz_async, write_async};
 use std::{
     path::{Path, PathBuf},
     time,
