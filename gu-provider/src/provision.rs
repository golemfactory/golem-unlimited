use actix_web::HttpMessage;
use futures::{future, prelude::*};
use gu_base::files::{untgz_async, write_async};
use std::{
    path::{Path, PathBuf},
    time,
};

// TODO: support redirect
// TODO: support https
<<<<<<< HEAD
pub fn download(url: &str, output_path: PathBuf) -> impl Future<Item = (), Error = String> {
=======
pub fn download(
    url: &str,
    output_path: PathBuf,
    use_cache: bool,
) -> impl Future<Item = (), Error = String> {
>>>>>>> 5890776b
    info!("downloading from {} to {:?}", url, &output_path);
    use actix_web::client;

    if use_cache && output_path.exists() {
        info!("using cached file {:?}", &output_path);
        return future::Either::A(future::ok(()));
    }

    let client_request = client::ClientRequest::get(url).finish().unwrap();

    future::Either::B(
        client_request
            .send()
            .timeout(time::Duration::from_secs(300))
            .map_err(|e| format!("send download request: {}", e))
            .and_then(|resp| {
                write_async(resp.payload(), output_path)
                    .map_err(|_| "writing downloaded file failed".to_string())
            }),
    )
}

pub fn untgz<P: AsRef<Path> + ToOwned>(
    input_path: P,
    output_path: P,
) -> impl Future<Item = (), Error = String> {
    info!(
        "untgz from {:?} to {:?}",
        input_path.as_ref(),
        output_path.as_ref()
    );

    untgz_async(input_path, output_path)
}<|MERGE_RESOLUTION|>--- conflicted
+++ resolved
@@ -8,15 +8,11 @@
 
 // TODO: support redirect
 // TODO: support https
-<<<<<<< HEAD
-pub fn download(url: &str, output_path: PathBuf) -> impl Future<Item = (), Error = String> {
-=======
 pub fn download(
     url: &str,
     output_path: PathBuf,
     use_cache: bool,
 ) -> impl Future<Item = (), Error = String> {
->>>>>>> 5890776b
     info!("downloading from {} to {:?}", url, &output_path);
     use actix_web::client;
 
