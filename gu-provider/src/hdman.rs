use super::{
    envman, status,
    sync_exec::{Exec, ExecResult, SyncExecManager},
};
use actix::{fut, prelude::*};
use actix_web::client;
use actix_web::error::ErrorInternalServerError;
use deployment::DeployManager;
use deployment::Destroy;
use deployment::IntoDeployInfo;
use futures::future;
use futures::prelude::*;
use gu_actix::prelude::*;
use gu_base::files::read_async;
use gu_model::envman::*;
use gu_net::rpc::{
    peer::{PeerSessionInfo, PeerSessionStatus},
    *,
};
use gu_persist::config::ConfigModule;
use id::generate_new_id;
use provision::download_step;
use provision::upload_step;
use provision::{download, untgz};
use std::collections::HashSet;
use std::sync::Arc;
use std::{collections::HashMap, fs, path::PathBuf, process, result, time};
use workspace::Workspace;

impl IntoDeployInfo for HdSessionInfo {
    fn convert(&self, id: &String) -> PeerSessionInfo {
        PeerSessionInfo {
            id: id.clone(),
            name: self.workspace.get_name().clone(),
            status: self.status.clone(),
            tags: self.workspace.get_tags(),
            note: self.note.clone(),
            processes: self.processes.keys().cloned().collect(),
        }
    }
}

impl Destroy for HdSessionInfo {
    fn destroy(&mut self) -> Result<(), Error> {
        debug!("killing all running child processes");
        let _ = self
            .processes
            .values_mut()
            .map(|child| child.kill())
            .collect::<Vec<_>>();
        let _ = self
            .processes
            .values_mut()
            .map(|child| child.wait())
            .collect::<Vec<_>>();
        self.workspace.clear_dir().map_err(From::from)
    }
}

/// Host direct manager
pub struct HdMan {
    deploys: DeployManager<HdSessionInfo>,
    cache_dir: PathBuf,
    sessions_dir: PathBuf,
}

impl envman::EnvManService for HdMan {
    type CreateOptions = ();
}

impl Actor for HdMan {
    type Context = RemotingContext<Self>;

    fn started(&mut self, ctx: &mut Self::Context) {
        envman::register("hd", ctx.address());

        status::StatusManager::from_registry().do_send(status::AddProvider::new(
            "hostDirect",
            ctx.address().recipient(),
        ));

        ctx.run_interval(time::Duration::from_secs(10), |act, _| {
            act.scan_for_processes()
        });
    }
}

impl HdMan {
    pub fn start(config: &ConfigModule) -> Addr<Self> {
        let cache_dir = config.cache_dir().to_path_buf().join("images");
        let sessions_dir = config.work_dir().to_path_buf().join("sessions");

        debug!(
            "creating dirs for:\nimage cache {:?}\nsessions:{:?}",
            cache_dir, sessions_dir
        );
        fs::create_dir_all(&cache_dir)
            .and_then(|_| fs::create_dir_all(&sessions_dir))
            .map_err(|e| error!("Cannot create HdMan dir: {:?}", e))
            .unwrap();

        start_actor(HdMan {
            deploys: Default::default(),
            cache_dir,
            sessions_dir,
        })
    }

<<<<<<< HEAD
    fn get_session_path(&self, session_id: &String) -> PathBuf {
=======
    fn generate_session_id(&self) -> String {
        generate_new_id(&self.sessions)
    }

    fn get_session_path(&self, session_id: &str) -> PathBuf {
>>>>>>> 70c13f49
        self.sessions_dir.join(session_id)
    }

    fn get_cache_path(&self, file_name: &str) -> PathBuf {
        self.cache_dir.join(file_name)
    }

    fn get_session_exec_path(&self, session_id: &str, executable: &str) -> String {
        self.get_session_path(session_id)
            .join(executable.trim_left_matches('/'))
            .into_os_string()
            .into_string()
            .unwrap()
    }

<<<<<<< HEAD
    fn get_session_mut(&mut self, session_id: &String) -> Result<&mut HdSessionInfo, Error> {
        match self.deploys.deploy_mut(session_id) {
            Ok(session) => Ok(session),
            Err(_) => Err(Error::NoSuchSession(session_id.clone())),
=======
    fn get_session_mut(&mut self, session_id: &str) -> Result<&mut SessionInfo, Error> {
        match self.sessions.get_mut(session_id) {
            Some(session) => Ok(session),
            None => Err(Error::NoSuchSession(session_id.to_string())),
>>>>>>> 70c13f49
        }
    }

    fn insert_child(
        &mut self,
        session_id: &str,
        child: process::Child,
    ) -> Result<String, Error> {
        Ok(self.get_session_mut(&session_id)?.insert_process(child))
    }

<<<<<<< HEAD
=======
    fn destroy_session(&mut self, session_id: &str) -> Result<(), Error> {
        self.sessions
            .remove(session_id)
            .ok_or(Error::NoSuchSession(session_id.to_string()))
            .and_then(|mut s| SessionInfo::destroy(&mut s))
    }

>>>>>>> 70c13f49
    fn scan_for_processes(&mut self) {
        for sess_info in self.deploys.values_mut() {
            let finished: Vec<String> = sess_info
                .processes
                .iter_mut()
                .filter_map(|(id, child)| match child.try_wait() {
                    Ok(Some(_exit_st)) => Some(id.clone()),
                    _ => None,
                })
                .collect();

            let some_finished = !finished.is_empty();
            for f in finished {
                sess_info.processes.remove(&f);
                info!("finished {:?}; removing", f)
            }

            if some_finished & sess_info.processes.is_empty() {
                sess_info.status = PeerSessionStatus::CONFIGURED;
            }
        }
    }
}

/// internal session representation
struct HdSessionInfo {
    workspace: Workspace,
    status: PeerSessionStatus,
    /// used to determine proper status when last child is finished
    dirty: bool,
    note: Option<String>,
    processes: HashMap<String, process::Child>,
}

impl HdSessionInfo {
    fn insert_process(&mut self, child: process::Child) -> String {
        let id = generate_new_id(&self.processes);
        self.processes.insert(id.clone(), child);
        self.dirty = true;
        self.status = PeerSessionStatus::RUNNING;
        id
    }
}

impl Handler<CreateSession> for HdMan {
    type Result = ActorResponse<HdMan, String, Error>;

    fn handle(
        &mut self,
        msg: CreateSession,
        _ctx: &mut Self::Context,
    ) -> <Self as Handler<CreateSession>>::Result {
        let session_id = self.deploys.generate_session_id();
        let work_dir = self.get_session_path(&session_id);
        let cache_path = self.get_cache_path(&msg.image.hash);

        let mut workspace = Workspace::new(msg.name, work_dir.clone());
        workspace.add_tags(msg.tags);
        match workspace.create_dirs() {
            Ok(_) => (),
            Err(e) => return ActorResponse::reply(Err(e.into())),
        }

        let session = HdSessionInfo {
            workspace,
            status: PeerSessionStatus::PENDING,
            dirty: false,
            note: msg.note,
            processes: HashMap::new(),
        };

        debug!("newly created session id={}", session_id);
        self.deploys.insert_deploy(session_id.clone(), session);

        debug!("hey! I'm downloading from: {:?}", msg.image);
        let sess_id = session_id.clone();
        ActorResponse::async(
            download(msg.image.url.as_ref(), cache_path.clone(), true)
                .map_err(From::from)
                .and_then(move |_| untgz(cache_path, work_dir))
                .map_err(From::from)
                .into_actor(self)
                .and_then(|_, act, _ctx| match act.get_session_mut(&sess_id) {
                    Ok(session) => {
                        session.status = PeerSessionStatus::CREATED;
                        fut::ok(sess_id)
                    }
                    Err(e) => fut::err(e),
                })
                .map_err(
                    move |e, act, _ctx| match act.deploys.destroy_deploy(&session_id) {
                        Ok(_) => Error::IoError(format!("creating session error: {:?}", e)),
                        Err(e) => e,
                    },
                ),
        )
    }
}

fn run_command(
    hd_man: &mut HdMan,
    session_id: String,
    command: Command,
) -> Box<ActorFuture<Actor = HdMan, Item = String, Error = String>> {
    match command {
        Command::Open { args } => Box::new(fut::ok("Open mock".to_string())),
        Command::Close => Box::new(fut::ok("Close mock".to_string())),
        Command::Exec { executable, args } => {
            let executable = hd_man.get_session_exec_path(&session_id, &executable);
            let session_id = session_id.clone();
            let session_dir = hd_man.get_session_path(&session_id).to_owned();

            info!("executing sync: {} {:?}", executable, args);
            Box::new(
                SyncExecManager::from_registry()
                    .send(Exec::Run {
                        executable,
                        args,
                        cwd: session_dir.clone(),
                    })
                    .flatten_fut()
                    .map_err(move |e| e.to_string())
                    .into_actor(hd_man)
                    .and_then(move |res, act, _ctx| {
                        info!("sync cmd result: {:?}", res);
                        let result = if let ExecResult::Run(output) = res {
                            String::from_utf8_lossy(&output.stdout).to_string()
                        } else {
                            "".to_string()
                        };

                        match act.get_session_mut(&session_id) {
                            Ok(session) => {
                                session.dirty = true;
                                fut::ok(result)
                            }
                            Err(e) => fut::err(e.to_string()),
                        }
                    }),
            )
        }
        Command::Start { executable, args } => {
            let executable = hd_man.get_session_exec_path(&session_id, &executable);

            info!("executing async: {} {:?}", executable, args);
            // TODO: critical section
            // TODO: env::set_current_dir(&base_dir)?;

            let child_res = process::Command::new(&executable)
                .args(&args)
                .spawn()
                .map_err(|e| Error::IoError(e.to_string()))
                .and_then(|child| hd_man.insert_child(&session_id, child));

            Box::new(match child_res {
                Ok(id) => fut::ok(id),
                Err(e) => fut::err(e.to_string()),
            })
        }
        Command::Stop { child_id } => {
            let session_id = session_id.clone();
            info!("killing: {:?}", &child_id);

            let kill_res = hd_man
                .get_session_mut(&session_id)
                .map_err(|e| e.to_string())
                .and_then(|session| {
                    session
                        .processes
                        .remove(&child_id)
                        .ok_or(Error::NoSuchChild(child_id).to_string())
                });

            Box::new(
                fut::result(kill_res).and_then(move |child, act: &mut HdMan, _ctx| {
                    SyncExecManager::from_registry()
                        .send(Exec::Kill(child))
                        .map_err(|e| format!("{}", e))
                        .and_then(|r| {
                            if let Ok(ExecResult::Kill(output)) = r {
                                Ok(output)
                            } else {
                                Err(format!("wrong result {:?}", r))
                            }
                        })
                        .into_actor(act)
                        .and_then(move |output, act, _ctx| {
                            fut::result(
                                act.get_session_mut(&session_id)
                                    .map(|session| {
                                        if session.processes.is_empty() {
                                            session.status = PeerSessionStatus::CONFIGURED;
                                        };
                                        output
                                    })
                                    .map_err(|e| e.to_string()),
                            )
                        })
                }),
            )
        }
        Command::DownloadFile {
            uri,
            file_path,
            format,
        } => {
            let path = hd_man.get_session_path(&session_id).join(file_path);
            Box::new(handle_download_file(uri, path, format).into_actor(hd_man))
        }
        Command::UploadFile {
            uri,
            file_path,
            format,
        } => {
            let path = hd_man.get_session_path(&session_id).join(file_path);
            Box::new(handle_upload_file(uri, path, format).into_actor(hd_man))
        }
        Command::AddTags(tags) => Box::new(fut::result(
            hd_man
                .get_session_mut(&session_id)
                .map(|session| {
                    session.workspace.add_tags(tags);
                    format!(
                        "tags inserted. Current tags are: {:?}",
                        &session.workspace.get_tags()
                    )
                })
                .map_err(|e| e.to_string()),
        )),
        Command::DelTags(tags) => Box::new(fut::result(
            hd_man
                .get_session_mut(&session_id)
                .map(|session| {
                    session.workspace.remove_tags(tags);
                    format!(
                        "tags inserted. Current tags are: {:?}",
                        &session.workspace.get_tags()
                    )
                })
                .map_err(|e| e.to_string()),
        )),
    }
}

fn run_commands(
    hd_man: &mut HdMan,
    session_id: String,
    commands: Vec<Command>,
) -> impl ActorFuture<Actor = HdMan, Item = Vec<String>, Error = Vec<String>> {
    let f: Box<dyn ActorFuture<Actor = HdMan, Item = Vec<String>, Error = Vec<String>>> =
        Box::new(future::ok(Vec::new()).into_actor(hd_man));

    commands.into_iter().fold(f, |acc, command| {
        let session_id = session_id.clone();
        Box::new(acc.and_then(|mut vec, act, _ctx| {
            run_command(act, session_id, command).then(move |i, _, _| match i {
                Ok(a) => {
                    vec.push(a);
                    fut::ok(vec)
                }
                Err(a) => {
                    vec.push(a);
                    fut::err(vec)
                }
            })
        }))
    })
}

impl Handler<SessionUpdate> for HdMan {
    /// ok: succeeded cmds output
    /// err: all succeeded cmds output till first failure, plus failed cmd err msg
    type Result = ActorResponse<HdMan, Vec<String>, Vec<String>>;

    fn handle(&mut self, msg: SessionUpdate, _ctx: &mut Self::Context) -> Self::Result {
        if !self.deploys.contains_deploy(&msg.session_id) {
            return ActorResponse::reply(Err(
                vec![Error::NoSuchSession(msg.session_id).to_string()],
            ));
        }
        let session_id = msg.session_id.clone();

        ActorResponse::async(run_commands(self, session_id, msg.commands))
    }
}

fn handle_download_file(
    uri: String,
    file_path: PathBuf,
    _format: ResourceFormat,
) -> impl Future<Item = String, Error = String> {
    download(uri.as_ref(), file_path, false)
        .and_then(move |_| Ok(format!("{:?} file downloaded", uri)))
        .map_err(|e| e.to_string())
}

fn handle_upload_file(
    uri: String,
    file_path: PathBuf,
    _format: ResourceFormat,
) -> impl Future<Item = String, Error = String> {
    future::result(
        client::put(uri.clone())
            .streaming(read_async(file_path).map_err(|e| ErrorInternalServerError(e))),
    )
    .map_err(|e| e.to_string())
    .and_then(|req| req.send().map_err(|e| e.to_string()))
    .and_then(move |res| {
        if res.status().is_success() {
            Ok(format!("{:?} file uploaded", uri))
        } else {
            Err(format!("Unsuccessful file upload: {}", res.status()))
        }
    })
    .map_err(|e| e.to_string())
}

// TODO: implement child process polling and status reporting
#[derive(Serialize, Deserialize, Debug)]
struct SessionStatus {
    session_id: String,
}

impl Handler<GetSessions> for HdMan {
    type Result = result::Result<Vec<PeerSessionInfo>, ()>;

    fn handle(&mut self, _msg: GetSessions, _ctx: &mut Self::Context) -> Self::Result {
        Ok(self.deploys.deploys_info())
    }
}

impl Handler<DestroySession> for HdMan {
    type Result = ActorResponse<HdMan, String, Error>;

    fn handle(
        &mut self,
        msg: DestroySession,
        _ctx: &mut Self::Context,
    ) -> <Self as Handler<DestroySession>>::Result {
        ActorResponse::async(match self.deploys.destroy_deploy(&msg.session_id) {
            Ok(_) => fut::ok("Session closed".into()),
            Err(e) => fut::err(e),
        })
    }
}

impl Handler<status::GetEnvStatus> for HdMan {
    type Result = MessageResult<status::GetEnvStatus>;

    fn handle(
        &mut self,
        _msg: status::GetEnvStatus,
        _ctx: &mut Self::Context,
    ) -> <Self as Handler<status::GetEnvStatus>>::Result {
        MessageResult(self.deploys.status())
    }
}

impl HdMan {
    fn command_start(
        &mut self,
        session_id: Arc<String>,
        args: Vec<String>,
        ctx: &mut <Self as Actor>::Context,
    ) -> ActorResponse<Self, String, String> {
        ActorResponse::reply(Ok("Opened".into()))
    }

    fn command_stop(&mut self, session_id: Arc<String>) -> ActorResponse<Self, String, String> {
        ActorResponse::reply(Ok("Closed".into()))
    }
}<|MERGE_RESOLUTION|>--- conflicted
+++ resolved
@@ -106,15 +106,12 @@
         })
     }
 
-<<<<<<< HEAD
-    fn get_session_path(&self, session_id: &String) -> PathBuf {
-=======
+
     fn generate_session_id(&self) -> String {
         generate_new_id(&self.sessions)
     }
 
     fn get_session_path(&self, session_id: &str) -> PathBuf {
->>>>>>> 70c13f49
         self.sessions_dir.join(session_id)
     }
 
@@ -130,17 +127,10 @@
             .unwrap()
     }
 
-<<<<<<< HEAD
-    fn get_session_mut(&mut self, session_id: &String) -> Result<&mut HdSessionInfo, Error> {
+    fn get_session_mut(&mut self, session_id: &str) -> Result<&mut HdSessionInfo, Error> {
         match self.deploys.deploy_mut(session_id) {
             Ok(session) => Ok(session),
             Err(_) => Err(Error::NoSuchSession(session_id.clone())),
-=======
-    fn get_session_mut(&mut self, session_id: &str) -> Result<&mut SessionInfo, Error> {
-        match self.sessions.get_mut(session_id) {
-            Some(session) => Ok(session),
-            None => Err(Error::NoSuchSession(session_id.to_string())),
->>>>>>> 70c13f49
         }
     }
 
@@ -152,8 +142,6 @@
         Ok(self.get_session_mut(&session_id)?.insert_process(child))
     }
 
-<<<<<<< HEAD
-=======
     fn destroy_session(&mut self, session_id: &str) -> Result<(), Error> {
         self.sessions
             .remove(session_id)
@@ -161,7 +149,6 @@
             .and_then(|mut s| SessionInfo::destroy(&mut s))
     }
 
->>>>>>> 70c13f49
     fn scan_for_processes(&mut self) {
         for sess_info in self.deploys.values_mut() {
             let finished: Vec<String> = sess_info
