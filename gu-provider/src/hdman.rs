/** Host direct manager.



*/
use super::id::generate_new_id;
use super::provision::{download_step, untgz, upload_step};
use super::{
    envman, status,
    sync_exec::{Exec, ExecResult, SyncExecManager},
};
use crate::deployment::{DeployManager, Destroy, IntoDeployInfo};
use actix::{fut, prelude::*};
<<<<<<< HEAD
use actix_web::client;
use actix_web::error::ErrorInternalServerError;
use deployment::DeployManager;
use deployment::Destroy;
use deployment::IntoDeployInfo;
=======
>>>>>>> 128f970f
use futures::future;
use futures::prelude::*;
use gu_actix::prelude::*;
use gu_model::envman::*;
use gu_net::rpc::{
    peer::{PeerSessionInfo, PeerSessionStatus},
    *,
};
use gu_persist::config::ConfigModule;
<<<<<<< HEAD
use id::generate_new_id;
use provision::download_step;
use provision::upload_step;
use provision::{download, untgz};
use std::collections::hash_map::{Entry, OccupiedEntry};
use std::collections::HashSet;
use std::sync::Arc;
use std::{collections::HashMap, fs, path::PathBuf, process, result, time};
use workspace::Workspace;
use workspace::WorkspacesManager;
=======
use log::{debug, error, info};
use serde_derive::*;

use super::workspace::{Workspace, WorkspacesManager};
use gu_hdman::image_manager;
use std::collections::hash_map::{Entry, OccupiedEntry};
use std::collections::HashSet;
use std::fs::OpenOptions;
use std::path::Path;
use std::sync::Arc;
use std::{collections::HashMap, fs, path::PathBuf, process, result, time};
>>>>>>> 128f970f

impl IntoDeployInfo for HdSessionInfo {
    fn convert(&self, id: &String) -> PeerSessionInfo {
        PeerSessionInfo {
            id: id.clone(),
<<<<<<< HEAD
            name: self.workspace.name().clone(),
=======
            name: self.workspace.name().to_string().clone(),
>>>>>>> 128f970f
            status: self.status.clone(),
            tags: self.workspace.tags(),
            note: self.note.clone(),
            processes: self.processes.keys().cloned().collect(),
        }
    }
}

impl Destroy for HdSessionInfo {
<<<<<<< HEAD
    fn destroy(&mut self) -> Result<(), Error> {
=======
    fn destroy(&mut self) -> Box<Future<Item = (), Error = Error>> {
>>>>>>> 128f970f
        debug!("killing all running child processes");
        let _ = self
            .processes
            .values_mut()
            .map(|child| child.kill())
            .collect::<Vec<_>>();
        let _ = self
            .processes
            .values_mut()
            .map(|child| child.wait())
            .collect::<Vec<_>>();
<<<<<<< HEAD
        self.workspace.clear_dir().map_err(From::from)
=======
        Box::new(self.workspace.clear_dir().map_err(From::from).into_future())
>>>>>>> 128f970f
    }
}

/// Host direct manager
pub struct HdMan {
    deploys: DeployManager<HdSessionInfo>,
    cache_dir: PathBuf,
    workspaces_man: WorkspacesManager,
}

impl envman::EnvManService for HdMan {
    type CreateOptions = ();
}

impl Actor for HdMan {
    type Context = RemotingContext<Self>;

    fn started(&mut self, ctx: &mut Self::Context) {
        envman::register("hd", ctx.address());

        status::StatusManager::from_registry().do_send(status::AddProvider::new(
            "hostDirect",
            ctx.address().recipient(),
        ));

        ctx.run_interval(time::Duration::from_secs(10), |act, _| {
            act.scan_for_processes()
        });
    }
}

impl HdMan {
    pub fn start(config: &ConfigModule) -> Addr<Self> {
        let cache_dir = config.cache_dir().to_path_buf().join("images");
        fs::create_dir_all(&cache_dir)
            .map_err(|e| error!("Cannot create HdMan dir: {:?}", e))
            .unwrap();

        let workspaces_man = WorkspacesManager::new(&config, "hd").unwrap();

        start_actor(HdMan {
            deploys: Default::default(),
            cache_dir,
            workspaces_man,
        })
    }

<<<<<<< HEAD
    fn get_cache_path(&self, file_name: &String) -> PathBuf {
=======
    fn get_cache_path(&self, file_name: &Path) -> PathBuf {
>>>>>>> 128f970f
        self.cache_dir.join(file_name)
    }

    fn get_session(&self, session_id: &String) -> Result<&HdSessionInfo, Error> {
        match self.deploys.deploy(session_id) {
            Ok(session) => Ok(session),
            Err(_) => Err(Error::NoSuchSession(session_id.clone())),
        }
    }

    fn get_session_mut(&mut self, session_id: &str) -> Result<&mut HdSessionInfo, Error> {
        match self.deploys.deploy_mut(session_id) {
            Ok(session) => Ok(session),
            Err(_) => Err(Error::NoSuchSession(session_id.into())),
        }
    }

    fn get_session_entry(
        &mut self,
        session_id: String,
    ) -> Result<OccupiedEntry<String, HdSessionInfo>, Error> {
        match self.deploys.deploy_entry(session_id.clone()) {
            Entry::Occupied(x) => Ok(x),
            _ => Err(Error::NoSuchSession(session_id)),
        }
    }

    fn insert_child(
        &mut self,
        session_id: &String,
        child: process::Child,
    ) -> Result<String, Error> {
        Ok(self.get_session_mut(&session_id)?.insert_process(child))
    }

    fn scan_for_processes(&mut self) {
        for sess_info in self.deploys.values_mut() {
            let finished: Vec<String> = sess_info
                .processes
                .iter_mut()
                .filter_map(|(id, child)| match child.try_wait() {
                    Ok(Some(_exit_st)) => Some(id.clone()),
                    _ => None,
                })
                .collect();

            let some_finished = !finished.is_empty();
            for f in finished {
                sess_info.processes.remove(&f);
                info!("finished {:?}; removing", f)
            }

            if some_finished & sess_info.processes.is_empty() {
                sess_info.status = PeerSessionStatus::CONFIGURED;
            }
        }
    }
}

/// internal session representation
struct HdSessionInfo {
    workspace: Workspace,
    status: PeerSessionStatus,
    /// used to determine proper status when last child is finished
    dirty: bool,
    note: Option<String>,
<<<<<<< HEAD
=======
    config_files: HashSet<PathBuf>,
>>>>>>> 128f970f
    processes: HashMap<String, process::Child>,
}

impl HdSessionInfo {
    fn insert_process(&mut self, child: process::Child) -> String {
        let id = generate_new_id(&self.processes);
        self.processes.insert(id.clone(), child);
        self.dirty = true;
        self.status = PeerSessionStatus::RUNNING;
        id
    }

    fn get_session_exec_path(&self, executable: &String) -> String {
        self.workspace
            .path()
            .join(executable.trim_left_matches('/'))
            .into_os_string()
            .into_string()
            .unwrap()
    }
}

impl Handler<CreateSession> for HdMan {
    type Result = ActorResponse<HdMan, String, Error>;

    fn handle(
        &mut self,
        msg: CreateSession,
        _ctx: &mut Self::Context,
    ) -> <Self as Handler<CreateSession>>::Result {
        let session_id = self.deploys.generate_session_id();
<<<<<<< HEAD
        let cache_path = self.get_cache_path(&msg.image.hash);

        let mut workspace = self.workspaces_man.workspace(msg.name);
=======
        let c = match gu_model::hash::ParsedHash::from_hash_bytes(msg.image.hash.as_bytes()) {
            Ok(v) => v,
            Err(e) => {
                return ActorResponse::reply(Err(Error::IncorrectOptions(
                    "invalid hash format".into(),
                )));
            }
        };
        let image_file_name = match c.to_path() {
            Ok(v) => v,
            Err(e) => return ActorResponse::reply(Err(Error::IncorrectOptions(format!("{}", e)))),
        };

        let cache_path = self.get_cache_path(&image_file_name);

        let mut workspace = self.workspaces_man.workspace();
>>>>>>> 128f970f
        workspace.add_tags(msg.tags);
        match workspace.create_dirs() {
            Ok(_) => (),
            Err(e) => return ActorResponse::reply(Err(e.into())),
        }
        let workspace_path = workspace.path().clone();

        let session = HdSessionInfo {
            workspace,
            status: PeerSessionStatus::PENDING,
            dirty: false,
            note: msg.note,
            processes: HashMap::new(),
            config_files: HashSet::new(),
        };

<<<<<<< HEAD
        debug!("newly created session id={}", session_id);
=======
>>>>>>> 128f970f
        self.deploys.insert_deploy(session_id.clone(), session);

        debug!("hey! I'm downloading from: {:?}", msg.image);
        let sess_id = session_id.clone();
<<<<<<< HEAD
        ActorResponse::async(
            download(msg.image.url.as_ref(), cache_path.clone(), true)
                .map_err(From::from)
                .and_then(move |_| untgz(cache_path, workspace_path))
                .map_err(From::from)
=======
        ActorResponse::r#async(
            image_manager::image(msg.image)
                .map_err(|e| Error::IoError(format!("image pull error: {}", e)))
                .and_then(|cache_path| {
                    untgz(cache_path, workspace_path).map_err(|e| Error::IoError(e))
                })
>>>>>>> 128f970f
                .into_actor(self)
                .and_then(|_, act, _ctx| match act.get_session_mut(&sess_id) {
                    Ok(mut session) => {
                        session.status = PeerSessionStatus::CREATED;
                        fut::ok(sess_id)
                    }
                    Err(e) => fut::err(e),
                })
<<<<<<< HEAD
                .map_err(
                    move |e, act, _ctx| match act.deploys.destroy_deploy(&session_id) {
                        Ok(_) => Error::IoError(format!("creating session error: {:?}", e)),
                        Err(e) => e,
                    },
                ),
=======
                .map_err(move |e, act, _ctx| {
                    eprintln!("[fail] {}", e);
                    // destroy on hdman is synchronous
                    match act.deploys.destroy_deploy(&session_id).wait() {
                        Ok(_) => Error::IoError(format!("creating session error: {:?}", e)),
                        Err(e) => e,
                    }
                }),
>>>>>>> 128f970f
        )
    }
}

fn run_command(
    hd_man: &mut HdMan,
    session_id: String,
    command: Command,
) -> Box<ActorFuture<Actor = HdMan, Item = String, Error = String>> {
    let session = match hd_man.get_session_mut(&session_id) {
        Ok(a) => a,
        Err(e) => return Box::new(fut::err(e.to_string())),
    };

    match command {
        Command::Open => Box::new(fut::ok("Open mock".to_string())),
        Command::Close => Box::new(fut::ok("Close mock".to_string())),
        Command::Exec { executable, args } => {
            let executable = session.get_session_exec_path(&executable);
            let session_id = session_id.clone();
            let session_dir = session.workspace.path().to_owned();

            info!("executing sync: {} {:?}", executable, args);
            Box::new(
                fut::wrap_future(
                    SyncExecManager::from_registry()
                        .send(Exec::Run {
                            executable,
                            args,
                            cwd: session_dir.clone(),
                        })
                        .flatten_fut()
                        .map_err(move |e| e.to_string()),
                )
                .and_then(move |res, act: &mut HdMan, _ctx| {
                    info!("sync cmd result: {:?}", res);
                    let result = if let ExecResult::Run(output) = res {
                        String::from_utf8_lossy(&output.stdout).to_string()
                    } else {
                        "".to_string()
                    };

                    match act.get_session_mut(&session_id) {
                        Ok(session) => {
                            session.dirty = true;
                            fut::ok(result)
                        }
                        Err(e) => fut::err(e.to_string()),
                    }
                }),
            )
        }
        Command::Start { executable, args } => {
            let executable = session.get_session_exec_path(&executable);

            info!("executing async: {} {:?}", executable, args);
            // TODO: critical section
            // TODO: env::set_current_dir(&base_dir)?;

            let child_res = process::Command::new(&executable)
                .args(&args)
                .spawn()
                .map_err(|e| Error::IoError(e.to_string()))
                .map(|child| session.insert_process(child));

            Box::new(match child_res {
                Ok(id) => fut::ok(id),
                Err(e) => fut::err(e.to_string()),
            })
        }
        Command::Stop { child_id } => {
            let session_id = session_id.clone();
            info!("killing: {:?}", &child_id);

            let kill_res = session
                .processes
                .remove(&child_id)
                .ok_or(Error::NoSuchChild(child_id).to_string());

            Box::new(
                fut::result(kill_res).and_then(move |child, hd_man: &mut HdMan, _ctx| {
                    SyncExecManager::from_registry()
                        .send(Exec::Kill(child))
                        .map_err(|e| format!("{}", e))
                        .and_then(|r| {
                            if let Ok(ExecResult::Kill(output)) = r {
                                Ok(output)
                            } else {
                                Err(format!("wrong result {:?}", r))
                            }
                        })
                        .into_actor(hd_man)
                        .and_then(move |output, hd_man, _ctx| {
                            match hd_man.get_session_mut(&session_id) {
                                Ok(session) => {
                                    if session.processes.is_empty() {
                                        session.status = PeerSessionStatus::CONFIGURED;
                                    };
                                    fut::ok(output)
                                }
                                Err(e) => fut::err(e.to_string()),
                            }
                        })
                }),
            )
        }
<<<<<<< HEAD
=======
        Command::Wait => Box::new(fut::ok("Wait mock".to_string())),
>>>>>>> 128f970f
        Command::DownloadFile {
            uri,
            file_path,
            format,
        } => {
            let path = session.workspace.path().join(file_path);
            Box::new(fut::wrap_future(handle_download_file(uri, path, format)))
        }
<<<<<<< HEAD
=======
        Command::WriteFile { content, file_path } => {
            let path = session.workspace.path().join(file_path);
            let create_new = session.config_files.insert(path.clone());
            let bytes = content.into_bytes();
            Box::new(fut::wrap_future(gu_hdman::download::cpu_pool().spawn_fn(
                move || {
                    use std::io::prelude::*;

                    if !create_new {
                        let _ = fs::remove_file(&path);
                    }

                    let mut f = OpenOptions::new()
                        .create_new(true)
                        .write(true)
                        .open(path)
                        .map_err(|e| format!("io: {}", e))?;

                    f.write_all(bytes.as_ref())
                        .map_err(|e| format!("io: {}", e))?;

                    Ok("OK".to_string())
                },
            )))
        }
>>>>>>> 128f970f
        Command::UploadFile {
            uri,
            file_path,
            format,
        } => {
            let path = session.workspace.path().join(file_path);
            Box::new(fut::wrap_future(handle_upload_file(uri, path, format)))
        }
        Command::AddTags(tags) => Box::new({
            session.workspace.add_tags(tags);
            fut::ok(format!(
                "tags inserted. Current tags are: {:?}",
                &session.workspace.tags()
            ))
        }),
        Command::DelTags(tags) => Box::new({
            session.workspace.remove_tags(tags);
            fut::ok(format!(
                "tags removed. Current tags are: {:?}",
                &session.workspace.tags()
            ))
        }),
    }
}

fn run_commands(
    hd_man: &mut HdMan,
    session_id: String,
    commands: Vec<Command>,
) -> impl ActorFuture<Actor = HdMan, Item = Vec<String>, Error = Vec<String>> {
    let f: Box<dyn ActorFuture<Actor = HdMan, Item = Vec<String>, Error = Vec<String>>> =
        Box::new(future::ok(Vec::new()).into_actor(hd_man));

    commands.into_iter().fold(f, |acc, command| {
        let session_id = session_id.clone();
        Box::new(acc.and_then(|mut vec, act, _ctx| {
            run_command(act, session_id, command).then(move |i, _, _| match i {
                Ok(a) => {
                    vec.push(a);
                    fut::ok(vec)
                }
                Err(a) => {
                    vec.push(a);
                    fut::err(vec)
                }
            })
        }))
    })
}

impl Handler<SessionUpdate> for HdMan {
    /// ok: succeeded cmds output
    /// err: all succeeded cmds output till first failure, plus failed cmd err msg
    type Result = ActorResponse<HdMan, Vec<String>, Vec<String>>;

    fn handle(&mut self, msg: SessionUpdate, _ctx: &mut Self::Context) -> Self::Result {
        if !self.deploys.contains_deploy(&msg.session_id) {
            return ActorResponse::reply(Err(
                vec![Error::NoSuchSession(msg.session_id).to_string()],
            ));
        }
        let session_id = msg.session_id.clone();

<<<<<<< HEAD
        ActorResponse::async(run_commands(self, session_id, msg.commands))
=======
        ActorResponse::r#async(run_commands(self, session_id, msg.commands))
>>>>>>> 128f970f
    }
}

fn handle_download_file(
<<<<<<< HEAD
    uri: String,
    file_path: PathBuf,
    _format: ResourceFormat,
) -> impl Future<Item = String, Error = String> {
    download(uri.as_ref(), file_path, false)
        .and_then(move |_| Ok(format!("{:?} file downloaded", uri)))
=======
    url: String,
    file_path: PathBuf,
    format: ResourceFormat,
) -> impl Future<Item = String, Error = String> {
    download_step(url.as_ref(), file_path, format)
        .and_then(move |_| Ok(format!("{:?} file downloaded", url)))
>>>>>>> 128f970f
        .map_err(|e| e.to_string())
}

fn handle_upload_file(
<<<<<<< HEAD
    uri: String,
    file_path: PathBuf,
    _format: ResourceFormat,
) -> impl Future<Item = String, Error = String> {
    future::result(
        client::put(uri.clone())
            .streaming(read_async(file_path).map_err(|e| ErrorInternalServerError(e))),
    )
    .map_err(|e| e.to_string())
    .and_then(|req| req.send().map_err(|e| e.to_string()))
    .and_then(move |res| {
        if res.status().is_success() {
            Ok(format!("{:?} file uploaded", uri))
        } else {
            Err(format!("Unsuccessful file upload: {}", res.status()))
        }
    })
    .map_err(|e| e.to_string())
=======
    url: String,
    file_path: PathBuf,
    format: ResourceFormat,
) -> impl Future<Item = String, Error = String> {
    upload_step(&url, file_path, format)
        .map(move |x| format!("{:?} file uploaded", url))
        .map_err(|e| format!("Unsuccessful file upload: {}", e))
>>>>>>> 128f970f
}

// TODO: implement child process polling and status reporting
#[derive(Serialize, Deserialize, Debug)]
struct SessionStatus {
    session_id: String,
}

impl Handler<GetSessions> for HdMan {
    type Result = result::Result<Vec<PeerSessionInfo>, ()>;

    fn handle(&mut self, _msg: GetSessions, _ctx: &mut Self::Context) -> Self::Result {
        Ok(self.deploys.deploys_info())
    }
}

impl Handler<DestroySession> for HdMan {
    type Result = ActorResponse<HdMan, String, Error>;

    fn handle(
        &mut self,
        msg: DestroySession,
        _ctx: &mut Self::Context,
    ) -> <Self as Handler<DestroySession>>::Result {
<<<<<<< HEAD
        ActorResponse::async(match self.deploys.destroy_deploy(&msg.session_id) {
=======
        ActorResponse::r#async(match self.deploys.destroy_deploy(&msg.session_id).wait() {
>>>>>>> 128f970f
            Ok(_) => fut::ok("Session closed".into()),
            Err(e) => fut::err(e),
        })
    }
}

impl Handler<status::GetEnvStatus> for HdMan {
    type Result = MessageResult<status::GetEnvStatus>;

    fn handle(
        &mut self,
        _msg: status::GetEnvStatus,
        _ctx: &mut Self::Context,
    ) -> <Self as Handler<status::GetEnvStatus>>::Result {
        MessageResult(self.deploys.status())
    }
}

impl HdMan {
    fn command_start(
        &mut self,
        session_id: Arc<String>,
        args: Vec<String>,
        ctx: &mut <Self as Actor>::Context,
    ) -> ActorResponse<Self, String, String> {
        ActorResponse::reply(Ok("Opened".into()))
    }

    fn command_stop(&mut self, session_id: Arc<String>) -> ActorResponse<Self, String, String> {
        ActorResponse::reply(Ok("Closed".into()))
    }
}<|MERGE_RESOLUTION|>--- conflicted
+++ resolved
@@ -11,14 +11,6 @@
 };
 use crate::deployment::{DeployManager, Destroy, IntoDeployInfo};
 use actix::{fut, prelude::*};
-<<<<<<< HEAD
-use actix_web::client;
-use actix_web::error::ErrorInternalServerError;
-use deployment::DeployManager;
-use deployment::Destroy;
-use deployment::IntoDeployInfo;
-=======
->>>>>>> 128f970f
 use futures::future;
 use futures::prelude::*;
 use gu_actix::prelude::*;
@@ -28,18 +20,6 @@
     *,
 };
 use gu_persist::config::ConfigModule;
-<<<<<<< HEAD
-use id::generate_new_id;
-use provision::download_step;
-use provision::upload_step;
-use provision::{download, untgz};
-use std::collections::hash_map::{Entry, OccupiedEntry};
-use std::collections::HashSet;
-use std::sync::Arc;
-use std::{collections::HashMap, fs, path::PathBuf, process, result, time};
-use workspace::Workspace;
-use workspace::WorkspacesManager;
-=======
 use log::{debug, error, info};
 use serde_derive::*;
 
@@ -51,17 +31,12 @@
 use std::path::Path;
 use std::sync::Arc;
 use std::{collections::HashMap, fs, path::PathBuf, process, result, time};
->>>>>>> 128f970f
 
 impl IntoDeployInfo for HdSessionInfo {
     fn convert(&self, id: &String) -> PeerSessionInfo {
         PeerSessionInfo {
             id: id.clone(),
-<<<<<<< HEAD
-            name: self.workspace.name().clone(),
-=======
             name: self.workspace.name().to_string().clone(),
->>>>>>> 128f970f
             status: self.status.clone(),
             tags: self.workspace.tags(),
             note: self.note.clone(),
@@ -71,11 +46,7 @@
 }
 
 impl Destroy for HdSessionInfo {
-<<<<<<< HEAD
-    fn destroy(&mut self) -> Result<(), Error> {
-=======
     fn destroy(&mut self) -> Box<Future<Item = (), Error = Error>> {
->>>>>>> 128f970f
         debug!("killing all running child processes");
         let _ = self
             .processes
@@ -87,11 +58,7 @@
             .values_mut()
             .map(|child| child.wait())
             .collect::<Vec<_>>();
-<<<<<<< HEAD
-        self.workspace.clear_dir().map_err(From::from)
-=======
         Box::new(self.workspace.clear_dir().map_err(From::from).into_future())
->>>>>>> 128f970f
     }
 }
 
@@ -139,11 +106,7 @@
         })
     }
 
-<<<<<<< HEAD
-    fn get_cache_path(&self, file_name: &String) -> PathBuf {
-=======
     fn get_cache_path(&self, file_name: &Path) -> PathBuf {
->>>>>>> 128f970f
         self.cache_dir.join(file_name)
     }
 
@@ -210,10 +173,7 @@
     /// used to determine proper status when last child is finished
     dirty: bool,
     note: Option<String>,
-<<<<<<< HEAD
-=======
     config_files: HashSet<PathBuf>,
->>>>>>> 128f970f
     processes: HashMap<String, process::Child>,
 }
 
@@ -245,11 +205,6 @@
         _ctx: &mut Self::Context,
     ) -> <Self as Handler<CreateSession>>::Result {
         let session_id = self.deploys.generate_session_id();
-<<<<<<< HEAD
-        let cache_path = self.get_cache_path(&msg.image.hash);
-
-        let mut workspace = self.workspaces_man.workspace(msg.name);
-=======
         let c = match gu_model::hash::ParsedHash::from_hash_bytes(msg.image.hash.as_bytes()) {
             Ok(v) => v,
             Err(e) => {
@@ -266,7 +221,6 @@
         let cache_path = self.get_cache_path(&image_file_name);
 
         let mut workspace = self.workspaces_man.workspace();
->>>>>>> 128f970f
         workspace.add_tags(msg.tags);
         match workspace.create_dirs() {
             Ok(_) => (),
@@ -283,28 +237,16 @@
             config_files: HashSet::new(),
         };
 
-<<<<<<< HEAD
-        debug!("newly created session id={}", session_id);
-=======
->>>>>>> 128f970f
         self.deploys.insert_deploy(session_id.clone(), session);
 
         debug!("hey! I'm downloading from: {:?}", msg.image);
         let sess_id = session_id.clone();
-<<<<<<< HEAD
-        ActorResponse::async(
-            download(msg.image.url.as_ref(), cache_path.clone(), true)
-                .map_err(From::from)
-                .and_then(move |_| untgz(cache_path, workspace_path))
-                .map_err(From::from)
-=======
         ActorResponse::r#async(
             image_manager::image(msg.image)
                 .map_err(|e| Error::IoError(format!("image pull error: {}", e)))
                 .and_then(|cache_path| {
                     untgz(cache_path, workspace_path).map_err(|e| Error::IoError(e))
                 })
->>>>>>> 128f970f
                 .into_actor(self)
                 .and_then(|_, act, _ctx| match act.get_session_mut(&sess_id) {
                     Ok(mut session) => {
@@ -313,14 +255,6 @@
                     }
                     Err(e) => fut::err(e),
                 })
-<<<<<<< HEAD
-                .map_err(
-                    move |e, act, _ctx| match act.deploys.destroy_deploy(&session_id) {
-                        Ok(_) => Error::IoError(format!("creating session error: {:?}", e)),
-                        Err(e) => e,
-                    },
-                ),
-=======
                 .map_err(move |e, act, _ctx| {
                     eprintln!("[fail] {}", e);
                     // destroy on hdman is synchronous
@@ -329,7 +263,6 @@
                         Err(e) => e,
                     }
                 }),
->>>>>>> 128f970f
         )
     }
 }
@@ -436,10 +369,7 @@
                 }),
             )
         }
-<<<<<<< HEAD
-=======
         Command::Wait => Box::new(fut::ok("Wait mock".to_string())),
->>>>>>> 128f970f
         Command::DownloadFile {
             uri,
             file_path,
@@ -448,8 +378,6 @@
             let path = session.workspace.path().join(file_path);
             Box::new(fut::wrap_future(handle_download_file(uri, path, format)))
         }
-<<<<<<< HEAD
-=======
         Command::WriteFile { content, file_path } => {
             let path = session.workspace.path().join(file_path);
             let create_new = session.config_files.insert(path.clone());
@@ -475,7 +403,6 @@
                 },
             )))
         }
->>>>>>> 128f970f
         Command::UploadFile {
             uri,
             file_path,
@@ -539,54 +466,21 @@
         }
         let session_id = msg.session_id.clone();
 
-<<<<<<< HEAD
-        ActorResponse::async(run_commands(self, session_id, msg.commands))
-=======
         ActorResponse::r#async(run_commands(self, session_id, msg.commands))
->>>>>>> 128f970f
     }
 }
 
 fn handle_download_file(
-<<<<<<< HEAD
-    uri: String,
-    file_path: PathBuf,
-    _format: ResourceFormat,
-) -> impl Future<Item = String, Error = String> {
-    download(uri.as_ref(), file_path, false)
-        .and_then(move |_| Ok(format!("{:?} file downloaded", uri)))
-=======
     url: String,
     file_path: PathBuf,
     format: ResourceFormat,
 ) -> impl Future<Item = String, Error = String> {
     download_step(url.as_ref(), file_path, format)
         .and_then(move |_| Ok(format!("{:?} file downloaded", url)))
->>>>>>> 128f970f
         .map_err(|e| e.to_string())
 }
 
 fn handle_upload_file(
-<<<<<<< HEAD
-    uri: String,
-    file_path: PathBuf,
-    _format: ResourceFormat,
-) -> impl Future<Item = String, Error = String> {
-    future::result(
-        client::put(uri.clone())
-            .streaming(read_async(file_path).map_err(|e| ErrorInternalServerError(e))),
-    )
-    .map_err(|e| e.to_string())
-    .and_then(|req| req.send().map_err(|e| e.to_string()))
-    .and_then(move |res| {
-        if res.status().is_success() {
-            Ok(format!("{:?} file uploaded", uri))
-        } else {
-            Err(format!("Unsuccessful file upload: {}", res.status()))
-        }
-    })
-    .map_err(|e| e.to_string())
-=======
     url: String,
     file_path: PathBuf,
     format: ResourceFormat,
@@ -594,7 +488,6 @@
     upload_step(&url, file_path, format)
         .map(move |x| format!("{:?} file uploaded", url))
         .map_err(|e| format!("Unsuccessful file upload: {}", e))
->>>>>>> 128f970f
 }
 
 // TODO: implement child process polling and status reporting
@@ -619,11 +512,7 @@
         msg: DestroySession,
         _ctx: &mut Self::Context,
     ) -> <Self as Handler<DestroySession>>::Result {
-<<<<<<< HEAD
-        ActorResponse::async(match self.deploys.destroy_deploy(&msg.session_id) {
-=======
         ActorResponse::r#async(match self.deploys.destroy_deploy(&msg.session_id).wait() {
->>>>>>> 128f970f
             Ok(_) => fut::ok("Session closed".into()),
             Err(e) => fut::err(e),
         })
