use super::{
    envman, status,
    sync_exec::{Exec, ExecResult, SyncExecManager},
};
use actix::{fut, prelude::*};
use actix_web::client;
use actix_web::error::ErrorInternalServerError;
use deployment::DeployManager;
use deployment::Destroy;
use deployment::IntoDeployInfo;
use futures::future;
use futures::future::{loop_fn, Loop};
use futures::prelude::*;
use gu_actix::prelude::*;
use gu_base::files::read_async;
use gu_model::envman::*;
use gu_net::rpc::{
    peer::{PeerSessionInfo, PeerSessionStatus},
    *,
};
use gu_persist::config::ConfigModule;
use id::generate_new_id;
use provision::download_step;
use provision::{download, untgz};
use std::{collections::HashMap, fs, path::PathBuf, process, result, time};
use workspace::Workspace;

impl IntoDeployInfo for SessionInfo {
    fn convert(&self, id: &String) -> PeerSessionInfo {
        PeerSessionInfo {
            id: id.clone(),
            name: self.workspace.get_name().clone(),
            status: self.status.clone(),
            tags: self.workspace.get_tags(),
            note: self.note.clone(),
            processes: self.processes.keys().cloned().collect(),
        }
    }
}

impl Destroy for SessionInfo {
    fn destroy(&mut self) -> Result<(), Error> {
        debug!("killing all running child processes");
        let _ = self
            .processes
            .values_mut()
            .map(|child| child.kill())
            .collect::<Vec<_>>();
        let _ = self
            .processes
            .values_mut()
            .map(|child| child.wait())
            .collect::<Vec<_>>();
        self.workspace.clear_dir().map_err(From::from)
    }
}

/// Host direct manager
pub struct HdMan {
    deploys: DeployManager<SessionInfo>,
    cache_dir: PathBuf,
    sessions_dir: PathBuf,
}

impl envman::EnvManService for HdMan {
    type CreateOptions = ();
}

impl Actor for HdMan {
    type Context = RemotingContext<Self>;

    fn started(&mut self, ctx: &mut Self::Context) {
        envman::register("hd", ctx.address());

        status::StatusManager::from_registry().do_send(status::AddProvider::new(
            "hostDirect",
            ctx.address().recipient(),
        ));

        ctx.run_interval(time::Duration::from_secs(10), |act, _| {
            act.scan_for_processes()
        });
    }
}

impl HdMan {
    pub fn start(config: &ConfigModule) -> Addr<Self> {
        let cache_dir = config.cache_dir().to_path_buf().join("images");
        let sessions_dir = config.work_dir().to_path_buf().join("sessions");

        debug!(
            "creating dirs for:\nimage cache {:?}\nsessions:{:?}",
            cache_dir, sessions_dir
        );
        fs::create_dir_all(&cache_dir)
            .and_then(|_| fs::create_dir_all(&sessions_dir))
            .map_err(|e| error!("Cannot create HdMan dir: {:?}", e))
            .unwrap();

        start_actor(HdMan {
            deploys: Default::default(),
            cache_dir,
            sessions_dir,
        })
    }

    fn get_session_path(&self, session_id: &String) -> PathBuf {
        self.sessions_dir.join(session_id)
    }

    fn get_cache_path(&self, file_name: &String) -> PathBuf {
        self.cache_dir.join(file_name)
    }

    fn get_session_exec_path(&self, session_id: &String, executable: &String) -> String {
        self.get_session_path(session_id)
            .join(executable.trim_left_matches('/'))
            .into_os_string()
            .into_string()
            .unwrap()
    }

    fn get_session_mut(&mut self, session_id: &String) -> Result<&mut SessionInfo, Error> {
        match self.deploys.deploy_mut(session_id) {
            Ok(session) => Ok(session),
            Err(_) => Err(Error::NoSuchSession(session_id.clone())),
        }
    }

    fn insert_child(
        &mut self,
        session_id: &String,
        child: process::Child,
    ) -> Result<String, Error> {
        Ok(self.get_session_mut(&session_id)?.insert_process(child))
    }

    fn scan_for_processes(&mut self) {
        for sess_info in self.deploys.values_mut() {
            let finished: Vec<String> = sess_info
                .processes
                .iter_mut()
                .filter_map(|(id, child)| match child.try_wait() {
                    Ok(Some(_exit_st)) => Some(id.clone()),
                    _ => None,
                })
                .collect();

            let some_finished = !finished.is_empty();
            for f in finished {
                sess_info.processes.remove(&f);
                info!("finished {:?}; removing", f)
            }

            if some_finished & sess_info.processes.is_empty() {
                sess_info.status = PeerSessionStatus::CONFIGURED;
            }
        }
    }
}

/// internal session representation
struct SessionInfo {
    workspace: Workspace,
    status: PeerSessionStatus,
    /// used to determine proper status when last child is finished
    dirty: bool,
    note: Option<String>,
    processes: HashMap<String, process::Child>,
}

impl SessionInfo {
    fn insert_process(&mut self, child: process::Child) -> String {
        let id = generate_new_id(&self.processes);
        self.processes.insert(id.clone(), child);
        self.dirty = true;
        self.status = PeerSessionStatus::RUNNING;
        id
    }
}

impl Handler<CreateSession> for HdMan {
    type Result = ActorResponse<HdMan, String, Error>;

    fn handle(
        &mut self,
        msg: CreateSession,
        _ctx: &mut Self::Context,
    ) -> <Self as Handler<CreateSession>>::Result {
        let session_id = self.deploys.generate_session_id();
        let work_dir = self.get_session_path(&session_id);
        let cache_path = self.get_cache_path(&msg.image.hash);

        let mut workspace = Workspace::new(msg.name, work_dir.clone());
        workspace.add_tags(msg.tags);
        match workspace.create_dirs() {
            Ok(_) => (),
            Err(e) => return ActorResponse::reply(Err(e.into())),
        }

        let session = SessionInfo {
            workspace,
            status: PeerSessionStatus::PENDING,
            dirty: false,
            note: msg.note,
            processes: HashMap::new(),
        };

        debug!("newly created session id={}", session_id);
        self.deploys.insert_deploy(session_id.clone(), session);

        debug!("hey! I'm downloading from: {:?}", msg.image);
        let sess_id = session_id.clone();
        ActorResponse::async(
            download(msg.image.url.as_ref(), cache_path.clone(), true)
                .map_err(From::from)
                .and_then(move |_| untgz(cache_path, work_dir))
                .map_err(From::from)
                .into_actor(self)
                .and_then(|_, act, _ctx| match act.get_session_mut(&sess_id) {
                    Ok(session) => {
                        session.status = PeerSessionStatus::CREATED;
                        fut::ok(sess_id)
                    }
                    Err(e) => fut::err(e),
                })
                .map_err(
                    move |e, act, _ctx| match act.deploys.destroy_deploy(&session_id) {
                        Ok(_) => Error::IoError(format!("creating session error: {:?}", e)),
                        Err(e) => e,
                    },
                ),
        )
    }
}

impl Handler<SessionUpdate> for HdMan {
    /// ok: succeeded cmds output
    /// err: all succeeded cmds output till first failure, plus failed cmd err msg
    type Result = ActorResponse<HdMan, Vec<String>, Vec<String>>;

    fn handle(&mut self, msg: SessionUpdate, _ctx: &mut Self::Context) -> Self::Result {
        if !self.deploys.contains_deploy(&msg.session_id) {
            return ActorResponse::reply(Err(
                vec![Error::NoSuchSession(msg.session_id).to_string()],
            ));
        }
        use futures::stream;
        let session_id = msg.session_id.clone();
        let session_dir = self.get_session_path(&session_id).to_owned();

        let r = fut::wrap_stream(stream::iter_ok::<_, Vec<String>>(msg.commands)).fold(
            Vec::new(),
            move |mut acc: Vec<String>, cmd, act: &mut Self, _ctx| {
                match cmd {
                    Command::Open => Box::new(fut::wrap_future(future::ok(acc))),
                    Command::Close => Box::new(fut::wrap_future(future::ok(acc))),
                    Command::Exec { executable, args } => {
                        let executable = act.get_session_exec_path(&session_id, &executable);
                        let session_id = session_id.clone();

<<<<<<< HEAD
        let mut future_chain: Box<
            ActorFuture<Item = Vec<String>, Error = Vec<String>, Actor = Self>,
        > = Box::new(fut::ok(Vec::new()));

        for cmd in msg.commands {
            let session_id = msg.session_id.clone();
            let session_dir = self.get_session_path(&session_id).to_owned();

            match cmd {
                Command::Open { args } => (),
                Command::Close => (),
                Command::Exec { executable, args } => {
                    let executable = self.get_session_exec_path(&session_id, &executable);
                    future_chain = Box::new(future_chain.and_then(move |mut v, act, _ctx| {
                        let mut vc = v.clone();
=======
>>>>>>> 165ff740
                        info!("executing sync: {} {:?}", executable, args);
                        let r: Box<ActorFuture<Item = _, Error = _, Actor = _>> = Box::new(
                            SyncExecManager::from_registry()
                                .send(Exec::Run {
                                    executable,
                                    args,
                                    cwd: session_dir.clone(),
                                })
                                .flatten_fut()
                                .into_actor(act)
                                .then(move |result, act, _ctx| match result {
                                    Err(e) => {
                                        acc.push(e.to_string());
                                        fut::Either::A(fut::err(acc))
                                    }
                                    Ok(res) => {
                                        info!("sync cmd result: {:?}", res);
                                        if let ExecResult::Run(output) = res {
                                            acc.push(
                                                String::from_utf8_lossy(&output.stdout).to_string(),
                                            );
                                        }

                                        fut::Either::B(act.deploys.modify_deploy(
                                            &session_id,
                                            acc,
                                            |acc, session| {
                                                session.dirty = true;
                                                acc
                                            },
                                        ))
                                    }
                                }),
                        );
                        r
                    }
                    Command::Start { executable, args } => {
                        let executable = act.get_session_exec_path(&session_id, &executable);

                        info!("executing async: {} {:?}", executable, args);
                        // TODO: critical section
                        // TODO: env::set_current_dir(&base_dir)?;

                        let child_res = process::Command::new(&executable)
                            .args(&args)
                            .spawn()
                            .map_err(|e| Error::IoError(e.to_string()))
                            .and_then(|child| act.insert_child(&session_id, child));

                        let r: Box<ActorFuture<Item = _, Error = _, Actor = _>> =
                            Box::new(match child_res {
                                Ok(id) => {
                                    acc.push(id);
                                    fut::ok(acc)
                                }
                                Err(e) => {
                                    acc.push(e.to_string());
                                    fut::err(acc)
                                }
                            });
                        r
                    }
                    Command::Stop { child_id } => {
                        let mut vc = acc.clone();
                        let session_id = session_id.clone();

                        info!("killing: {:?}", &child_id);
                        let r = Box::new(match act.get_session_mut(&session_id) {
                            Ok(session) => match session.processes.remove(&child_id) {
                                Some(child) => fut::Either::A(
                                    fut::wrap_future(
                                        SyncExecManager::from_registry().send(Exec::Kill(child)),
                                    )
                                        .map_err(|e, _act: &mut Self, _ctx| {
                                            vc.push(format!("{}", e));
                                            vc
                                        })
                                        .and_then(
                                            move |result, act, _ctx| {
                                                if let Ok(ExecResult::Kill(output)) = result {
                                                    match act.get_session_mut(&session_id) {
                                                        Ok(mut session) => {
                                                            if session.processes.is_empty() {
                                                                session.status =
                                                                    PeerSessionStatus::CONFIGURED;
                                                            };
                                                            acc.push(output);
                                                            fut::ok(acc)
                                                        }
                                                        Err(e) => {
                                                            acc.push(e.to_string());
                                                            fut::err(acc)
                                                        }
                                                    }
                                                } else {
                                                    acc.push(format!("wrong result {:?}", result));
                                                    fut::err(acc)
                                                }
                                            },
                                        ),
                                ),
                                None => {
                                    acc.push(Error::NoSuchChild(child_id).to_string());
                                    fut::Either::B(fut::err(acc))
                                }
                            },
                            Err(e) => {
                                acc.push(e.to_string());
                                fut::Either::B(fut::err(acc))
                            }
                        });
                        r
                    }
                    Command::DownloadFile {
                        uri,
                        file_path,
                        format,
                    } => {
                        let path = act.get_session_path(&session_id).join(file_path);
                        let r = Box::new(handle_download_file(act, acc, uri, path, format));
                        r
                    }
                    Command::UploadFile {
                        uri,
                        file_path,
                        format,
                    } => {
                        let path = act.get_session_path(&session_id).join(file_path);
                        let r = Box::new(handle_upload_file(act, acc, uri, path, format));
                        r
                    }
                    Command::AddTags(tags) => {
                        let r = Box::new(
                            match act.get_session_mut(&session_id) {
                                Ok(session) => {
                                    session.workspace.add_tags(tags);
                                    acc.push(format!(
                                        "tags inserted. Current tags are: {:?}",
                                        &session.workspace.get_tags()
                                    ));
                                    fut::ok(acc)
                                }
                                Err(e) => {
                                    acc.push(e.to_string());
                                    fut::err(acc)
                                }
                            }
                        );
                        r
                    }
                    Command::DelTags(tags) => {
                        let r = Box::new(
                            match act.get_session_mut(&session_id) {
                                Ok(session) => {
                                    session.workspace.remove_tags(tags);
                                    acc.push(format!(
                                        "tags removed. Current tags are: {:?}",
                                        &session.workspace.get_tags()
                                    ));
                                    fut::ok(acc)
                                }
                                Err(e) => {
                                    acc.push(e.to_string());
                                    fut::err(acc)
                                }
                            }
                        );
                        r
                    }
                }
            },
        );

        ActorResponse::async(r)
    }
}

fn handle_download_file<A: Actor>(
    act: &A,
    mut acc: Vec<String>,
    uri: String,
    file_path: PathBuf,
<<<<<<< HEAD
    format: ResourceFormat,
) -> impl ActorFuture<Item = Vec<String>, Error = Vec<String>, Actor = HdMan> {
    future_chain.and_then(move |mut v, act, _ctx| {
        download_step(uri.as_ref(), file_path, format)
            .then(move |x| match x {
                Ok(()) => {
                    v.push(format!("{:?} file downloaded", uri));
                    Ok(v)
                }
                Err(e) => {
                    v.push(e.to_string());
                    Err(v)
                }
            })
            .into_actor(act)
    })
=======
    _format: ResourceFormat,
) -> impl ActorFuture<Item = Vec<String>, Error = Vec<String>, Actor = A> {
    download(uri.as_ref(), file_path, false)
        .then(move |x| match x {
            Ok(()) => {
                acc.push(format!("{:?} file downloaded", uri));
                Ok(acc)
            }
            Err(e) => {
                acc.push(e.to_string());
                Err(acc)
            }
        })
        .into_actor(act)
>>>>>>> 165ff740
}

fn handle_upload_file<A: Actor>(
    act: &A,
    mut acc: Vec<String>,
    uri: String,
    file_path: PathBuf,
    _format: ResourceFormat,
) -> impl ActorFuture<Item = Vec<String>, Error = Vec<String>, Actor = A> {
    match client::put(uri.clone())
        .streaming(read_async(file_path).map_err(|e| ErrorInternalServerError(e)))
    {
        Ok(req) => fut::Either::A(
            req.send()
                .map_err(|e| e.to_string())
                .then(move |x| {
                    x.and_then(|res| {
                        if res.status().is_success() {
                            acc.push(format!("{:?} file uploaded", uri));
                            Ok(acc.clone())
                        } else {
                            Err(format!("Unsuccessful file upload: {}", res.status()))
                        }
                    })
                    .map_err(|e| {
                        acc.push(e.to_string());
                        acc
                    })
                })
                .into_actor(act),
        ),
        Err(e) => {
            acc.push(e.to_string());
            fut::Either::B(fut::err(acc))
        }
    }
}

// TODO: implement child process polling and status reporting
#[derive(Serialize, Deserialize, Debug)]
struct SessionStatus {
    session_id: String,
}

impl Handler<GetSessions> for HdMan {
    type Result = result::Result<Vec<PeerSessionInfo>, ()>;

    fn handle(&mut self, _msg: GetSessions, _ctx: &mut Self::Context) -> Self::Result {
        Ok(self.deploys.deploys_info())
    }
}

impl Handler<DestroySession> for HdMan {
    type Result = ActorResponse<HdMan, String, Error>;

    fn handle(
        &mut self,
        msg: DestroySession,
        _ctx: &mut Self::Context,
    ) -> <Self as Handler<DestroySession>>::Result {
        ActorResponse::async(match self.deploys.destroy_deploy(&msg.session_id) {
            Ok(_) => fut::ok("Session closed".into()),
            Err(e) => fut::err(e),
        })
    }
}

impl Handler<status::GetEnvStatus> for HdMan {
    type Result = MessageResult<status::GetEnvStatus>;

    fn handle(
        &mut self,
        _msg: status::GetEnvStatus,
        _ctx: &mut Self::Context,
    ) -> <Self as Handler<status::GetEnvStatus>>::Result {
        MessageResult(self.deploys.status())
    }
}<|MERGE_RESOLUTION|>--- conflicted
+++ resolved
@@ -83,6 +83,17 @@
     }
 }
 
+impl Drop for HdMan {
+    fn drop(&mut self) {
+        let _: Vec<Result<(), Error>> = self
+            .sessions
+            .values_mut()
+            .map(SessionInfo::destroy)
+            .collect();
+        println!("HdMan stopped");
+    }
+}
+
 impl HdMan {
     pub fn start(config: &ConfigModule) -> Addr<Self> {
         let cache_dir = config.cache_dir().to_path_buf().join("images");
@@ -102,6 +113,10 @@
             cache_dir,
             sessions_dir,
         })
+    }
+
+    fn generate_session_id(&self) -> String {
+        generate_new_id(&self.sessions)
     }
 
     fn get_session_path(&self, session_id: &String) -> PathBuf {
@@ -202,7 +217,9 @@
             workspace,
             status: PeerSessionStatus::PENDING,
             dirty: false,
+            tags: HashSet::from_iter(msg.tags.into_iter()),
             note: msg.note,
+            work_dir: work_dir.clone(),
             processes: HashMap::new(),
         };
 
@@ -252,6 +269,16 @@
         let r = fut::wrap_stream(stream::iter_ok::<_, Vec<String>>(msg.commands)).fold(
             Vec::new(),
             move |mut acc: Vec<String>, cmd, act: &mut Self, _ctx| {
+        match cmd {
+                Command::Open { args } => (),
+                Command::Close => (),
+                Command::Exec { executable, args } => {
+                    let executable = self.get_session_exec_path(&session_id, &executable);
+                    future_chain = Box::new(future_chain.and_then(move |mut v, act, _ctx| {
+                        let mut vc = v.clone();
+        let r = fut::wrap_stream(stream::iter_ok::<_, Vec<String>>(msg.commands)).fold(
+            Vec::new(),
+            move |mut acc: Vec<String>, cmd, act: &mut Self, _ctx| {
                 match cmd {
                     Command::Open => Box::new(fut::wrap_future(future::ok(acc))),
                     Command::Close => Box::new(fut::wrap_future(future::ok(acc))),
@@ -259,24 +286,6 @@
                         let executable = act.get_session_exec_path(&session_id, &executable);
                         let session_id = session_id.clone();
 
-<<<<<<< HEAD
-        let mut future_chain: Box<
-            ActorFuture<Item = Vec<String>, Error = Vec<String>, Actor = Self>,
-        > = Box::new(fut::ok(Vec::new()));
-
-        for cmd in msg.commands {
-            let session_id = msg.session_id.clone();
-            let session_dir = self.get_session_path(&session_id).to_owned();
-
-            match cmd {
-                Command::Open { args } => (),
-                Command::Close => (),
-                Command::Exec { executable, args } => {
-                    let executable = self.get_session_exec_path(&session_id, &executable);
-                    future_chain = Box::new(future_chain.and_then(move |mut v, act, _ctx| {
-                        let mut vc = v.clone();
-=======
->>>>>>> 165ff740
                         info!("executing sync: {} {:?}", executable, args);
                         let r: Box<ActorFuture<Item = _, Error = _, Actor = _>> = Box::new(
                             SyncExecManager::from_registry()
@@ -459,7 +468,6 @@
     mut acc: Vec<String>,
     uri: String,
     file_path: PathBuf,
-<<<<<<< HEAD
     format: ResourceFormat,
 ) -> impl ActorFuture<Item = Vec<String>, Error = Vec<String>, Actor = HdMan> {
     future_chain.and_then(move |mut v, act, _ctx| {
@@ -476,22 +484,6 @@
             })
             .into_actor(act)
     })
-=======
-    _format: ResourceFormat,
-) -> impl ActorFuture<Item = Vec<String>, Error = Vec<String>, Actor = A> {
-    download(uri.as_ref(), file_path, false)
-        .then(move |x| match x {
-            Ok(()) => {
-                acc.push(format!("{:?} file downloaded", uri));
-                Ok(acc)
-            }
-            Err(e) => {
-                acc.push(e.to_string());
-                Err(acc)
-            }
-        })
-        .into_actor(act)
->>>>>>> 165ff740
 }
 
 fn handle_upload_file<A: Actor>(
