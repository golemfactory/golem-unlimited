extern crate futures;
<<<<<<< HEAD
#[macro_use]
extern crate gu_actix;
extern crate gu_base;
extern crate gu_ethkey;
extern crate gu_hardware;
extern crate gu_lan;
extern crate gu_net;
extern crate gu_persist;
#[macro_use]
extern crate log;
extern crate mdns;
extern crate serde;
#[macro_use]
extern crate serde_derive;
#[cfg(feature = "env-docker")]
extern crate async_docker;

extern crate gu_model;
#[macro_use]
extern crate serde_json;
extern crate tar;
extern crate uuid;
#[macro_use]
extern crate prettytable;

extern crate crossbeam_channel;
extern crate futures_cpupool;
extern crate tar_async;

use clap::App;
=======

>>>>>>> 128f970f
use gu_base::*;

mod connect;
mod deployment;
pub mod envman;
mod hdman;
mod id;
mod permission;
mod provision;
mod server;
mod status;
mod sync_exec;
mod sync_stream;
mod workspace;

#[cfg(feature = "env-docker")]
mod dockerman;

#[cfg(not(feature = "env-docker"))]
mod dockerman {
    pub use gu_base::empty::module;
}

#[allow(dead_code)]
mod version {

    use gu_base::*;

    include!(concat!(env!("OUT_DIR"), "/version.rs"));

    struct Version;

    pub fn module() -> impl gu_base::Module {
        Version
    }

    impl gu_base::Module for Version {
        fn args_declare<'a, 'b>(&self, app: App<'a, 'b>) -> App<'a, 'b> {
            app.arg(
                Arg::with_name("ver-info")
                    .short("i")
                    .long("ver-info")
                    .help("Displays build details"),
            )
        }

        fn args_consume(&mut self, matches: &ArgMatches) -> bool {
            if matches.is_present("ver-info") {
                eprintln!("BUILD_TIMESTAMP  {}", VERGEN_BUILD_TIMESTAMP);
                eprintln!("COMMIT_DATE      {}", VERGEN_COMMIT_DATE);
                eprintln!("TARGET_TRIPLE    {}", VERGEN_TARGET_TRIPLE);
                eprintln!("SEMVER           {}", VERGEN_SEMVER);

                true
            } else {
                false
            }
        }
    }
}

const VERSION: &str = self::version::VERGEN_SEMVER_LIGHTWEIGHT;

fn main() {
    let config_module = gu_persist::config::ConfigModule::new();

    GuApp(|| {
        App::new("Golem Unlimited Provider")
            .setting(AppSettings::ArgRequiredElseHelp)
            .version(VERSION)
    })
    .run(
        LogModule
            .chain(version::module())
            .chain(config_module)
            .chain(dockerman::module())
            .chain(gu_lan::module::LanModule::module())
            .chain(gu_hardware::module())
            .chain(status::module())
            .chain(connect::module())
            .chain(permission::module())
            .chain(AutocompleteModule::new())
            .chain(server::ServerModule::new()),
    );
}<|MERGE_RESOLUTION|>--- conflicted
+++ resolved
@@ -1,38 +1,5 @@
 extern crate futures;
-<<<<<<< HEAD
-#[macro_use]
-extern crate gu_actix;
-extern crate gu_base;
-extern crate gu_ethkey;
-extern crate gu_hardware;
-extern crate gu_lan;
-extern crate gu_net;
-extern crate gu_persist;
-#[macro_use]
-extern crate log;
-extern crate mdns;
-extern crate serde;
-#[macro_use]
-extern crate serde_derive;
-#[cfg(feature = "env-docker")]
-extern crate async_docker;
 
-extern crate gu_model;
-#[macro_use]
-extern crate serde_json;
-extern crate tar;
-extern crate uuid;
-#[macro_use]
-extern crate prettytable;
-
-extern crate crossbeam_channel;
-extern crate futures_cpupool;
-extern crate tar_async;
-
-use clap::App;
-=======
-
->>>>>>> 128f970f
 use gu_base::*;
 
 mod connect;
