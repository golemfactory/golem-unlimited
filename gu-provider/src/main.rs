extern crate actix;
#[macro_use]
extern crate actix_derive;
extern crate actix_web;
extern crate bytes;
extern crate clap;
#[macro_use]
extern crate error_chain;
extern crate flate2;
extern crate futures;
extern crate gu_actix;
extern crate gu_base;
extern crate gu_ethkey;
extern crate gu_hardware;
extern crate gu_lan;
extern crate gu_net;
extern crate gu_persist;
#[macro_use]
extern crate log;
extern crate mdns;
extern crate serde;
#[macro_use]
extern crate serde_derive;
<<<<<<< HEAD
extern crate gu_envman_api;
=======
extern crate serde_json;
>>>>>>> e505e671
extern crate tar;
extern crate uuid;

use clap::App;
use gu_base::*;
use gu_persist::daemon_module;

<<<<<<< HEAD
pub mod envman;
=======
mod connect;
>>>>>>> e505e671
mod hdman;
mod id;
mod provision;
mod server;
mod status;
mod sync_exec;

const VERSION: &str = env!("CARGO_PKG_VERSION");

fn main() {
    GuApp(|| App::new("Golem Unlimited Provider").version(VERSION)).run(
        LogModule
            .chain(AutocompleteModule::new())
            .chain(gu_persist::config::ConfigModule::new())
            .chain(gu_lan::module::LanModule::module())
            .chain(gu_hardware::module())
            .chain(status::module())
            .chain(connect::module())
            .chain(daemon_module::DaemonModule::provider())
            .chain(server::ServerModule::new()),
    );
}<|MERGE_RESOLUTION|>--- conflicted
+++ resolved
@@ -21,11 +21,8 @@
 extern crate serde;
 #[macro_use]
 extern crate serde_derive;
-<<<<<<< HEAD
 extern crate gu_envman_api;
-=======
 extern crate serde_json;
->>>>>>> e505e671
 extern crate tar;
 extern crate uuid;
 
@@ -33,11 +30,8 @@
 use gu_base::*;
 use gu_persist::daemon_module;
 
-<<<<<<< HEAD
+mod connect;
 pub mod envman;
-=======
-mod connect;
->>>>>>> e505e671
 mod hdman;
 mod id;
 mod provision;
