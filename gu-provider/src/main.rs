--- conflicted
+++ resolved
@@ -40,8 +40,8 @@
 use clap::App;
 use gu_base::*;
 
+mod async_tar;
 mod connect;
-mod deployment;
 pub mod envman;
 mod hdman;
 mod id;
@@ -50,11 +50,8 @@
 mod server;
 mod status;
 mod sync_exec;
-<<<<<<< HEAD
 mod sync_stream;
-=======
 mod workspace;
->>>>>>> 165ff740
 
 #[cfg(feature = "env-docker")]
 mod dockerman;
