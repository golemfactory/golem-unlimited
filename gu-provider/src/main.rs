extern crate actix;
#[macro_use]
extern crate actix_derive;
extern crate actix_web;
extern crate bytes;
extern crate clap;
#[macro_use]
extern crate error_chain;
extern crate flate2;
extern crate futures;
extern crate gu_actix;
extern crate gu_base;
extern crate gu_ethkey;
extern crate gu_hardware;
extern crate gu_lan;
extern crate gu_net;
extern crate gu_persist;
#[macro_use]
extern crate log;
extern crate mdns;
extern crate serde;
#[macro_use]
extern crate serde_derive;
#[cfg(feature = "env-docker")]
extern crate async_docker;
extern crate gu_envman_api;
extern crate serde_json;
extern crate tar;
extern crate uuid;
#[macro_use]
extern crate prettytable;

use clap::App;
use gu_base::*;

mod connect;
pub mod envman;
mod hdman;
mod id;
mod permission;
mod provision;
mod server;
mod status;
mod sync_exec;

#[cfg(feature = "env-docker")]
mod dockerman;

#[cfg(not(feature = "env-docker"))]
mod dockerman {
    pub use gu_base::empty::module;
}


const VERSION: &str = env!("CARGO_PKG_VERSION");


fn main() {
    let config_module = gu_persist::config::ConfigModule::new();

    GuApp(|| App::new("Golem Unlimited Provider").version(VERSION)).run(
        LogModule
<<<<<<< HEAD
            .chain(AutocompleteModule::new())
            .chain(gu_persist::config::ConfigModule::new())
            .chain(dockerman::module())
=======
            .chain(daemon_module::DaemonModule::provider(
                config_module.work_dir().to_path_buf(),
            )).chain(config_module)
>>>>>>> baae34b6
            .chain(gu_lan::module::LanModule::module())
            .chain(gu_hardware::module())
            .chain(status::module())
            .chain(connect::module())
            .chain(permission::module())
            .chain(AutocompleteModule::new())
            .chain(server::ServerModule::new()),
    );
}<|MERGE_RESOLUTION|>--- conflicted
+++ resolved
@@ -24,6 +24,8 @@
 #[cfg(feature = "env-docker")]
 extern crate async_docker;
 extern crate gu_envman_api;
+
+#[macro_use]
 extern crate serde_json;
 extern crate tar;
 extern crate uuid;
@@ -51,24 +53,17 @@
     pub use gu_base::empty::module;
 }
 
-
 const VERSION: &str = env!("CARGO_PKG_VERSION");
-
 
 fn main() {
     let config_module = gu_persist::config::ConfigModule::new();
 
     GuApp(|| App::new("Golem Unlimited Provider").version(VERSION)).run(
         LogModule
-<<<<<<< HEAD
-            .chain(AutocompleteModule::new())
-            .chain(gu_persist::config::ConfigModule::new())
-            .chain(dockerman::module())
-=======
             .chain(daemon_module::DaemonModule::provider(
                 config_module.work_dir().to_path_buf(),
             )).chain(config_module)
->>>>>>> baae34b6
+            .chain(dockerman::module())
             .chain(gu_lan::module::LanModule::module())
             .chain(gu_hardware::module())
             .chain(status::module())
