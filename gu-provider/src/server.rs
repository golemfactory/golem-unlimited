--- conflicted
+++ resolved
@@ -92,25 +92,11 @@
     }
 }
 
-<<<<<<< HEAD
-impl Module for ServerModule {
-    fn args_declare<'a, 'b>(&self, app: clap::App<'a, 'b>) -> clap::App<'a, 'b> {
-        app.arg(
-            Arg::with_name("hub_addr")
-                .short("a")
-                .long("hub address")
-                .takes_value(true)
-                .value_name("IP:PORT")
-                .help("IP and PORT of Hub to connect to"),
-        )
-    }
-=======
 fn get_node_id(keys: Box<SafeEthKey>) -> NodeId {
     let node_id = NodeId::from(keys.address().as_ref());
     info!("node_id={:?}", node_id);
     node_id
 }
->>>>>>> e505e671
 
 use actix_web;
 use connect::{ConnectModeMessage, ListSockets};
