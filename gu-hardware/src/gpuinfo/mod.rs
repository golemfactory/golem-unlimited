use serde::{Deserialize, Serialize};

use super::error::Result;

#[cfg(feature = "clinfo")]
pub use self::clinfo::Error as ClError;

#[derive(Default, Debug, Clone, Serialize, Deserialize)]
pub struct GpuCount {
    pub amd: u8,
    pub nvidia: u8,
    pub intel: u8,
    pub other: u8,
}

#[cfg(target_os = "linux")]
#[cfg(not(feature = "clinfo"))]
mod linux_pci_scan;

#[cfg(feature = "clinfo")]
mod clinfo;

#[cfg(target_os = "linux")]
#[cfg(not(feature = "clinfo"))]
pub fn gpu_count() -> Result<GpuCount> {
    use self::linux_pci_scan::*;

    Ok(pci_devices()
        .map_err(|e| super::error::Error::Io(e))?
        .filter_map(|device_ref| device_ref.ok())
        .filter(|device| match device.class_code() {
            Ok(code) => code == CL_DEVICE_TYPE_GPU || code == CL_DEVICE_TYPE_ACCELERATOR,
            Err(_) => false,
        })
        .fold(GpuCount::default(), |gpu, device| {
            match device.vendor_code() {
                Ok(VENDOR_CODE_AMD) => GpuCount {
                    amd: gpu.amd + 1,
                    ..gpu
                },
                Ok(VENDOR_CODE_NVIDIA) => GpuCount {
                    nvidia: gpu.nvidia + 1,
                    ..gpu
                },
                Ok(VENDOR_CODE_INTEL) => GpuCount {
                    intel: gpu.intel + 1,
                    ..gpu
                },
                Ok(_) => GpuCount {
                    other: gpu.other + 1,
                    ..gpu
                },
                Err(_) => unimplemented!(),
            }
        }))
}

#[cfg(feature = "clinfo")]
pub fn gpu_count() -> Result<GpuCount> {
    use self::clinfo::*;

    Ok(Platforms::try_new()?
        .filter_map(|platform| platform.devices().ok())
        .flatten()
        .fold(GpuCount::default(), |mut gpu, device| {
            let vendor = device.vendor();
            if vendor.starts_with("Intel") {
                gpu.intel += 1;
            } else if vendor == "AMD" {
                gpu.amd += 1;
            } else if vendor == "NVIDIA Corporation" {
                gpu.nvidia += 1;
            } else {
                eprintln!("vendor={}", vendor);
            }

            gpu
        }))
}

#[cfg(not(target_os = "linux"))]
#[cfg(not(feature = "clinfo"))]
pub fn gpu_count() -> Result<GpuCount> {
<<<<<<< HEAD
    Ok(GpuCount {
        amd: 0,
        nvidia: 0,
        intel: 0,
        other: 0
    })
    // compile_error!("gpu detection supported only on ubuntu or with clinfo feature")
=======
    compile_error!("gpu detection supported only on linux or with clinfo feature")
>>>>>>> ce089487
}

#[cfg(test)]
mod test {
    #[cfg(any(target_os = "linux", feature = "clinfo"))]
    use super::gpu_count;

    #[test]
    #[cfg(any(target_os = "linux", feature = "clinfo"))]
    fn test_gpu_count() {
        eprintln!("gpu={:?}", gpu_count().unwrap());
    }

}<|MERGE_RESOLUTION|>--- conflicted
+++ resolved
@@ -81,7 +81,6 @@
 #[cfg(not(target_os = "linux"))]
 #[cfg(not(feature = "clinfo"))]
 pub fn gpu_count() -> Result<GpuCount> {
-<<<<<<< HEAD
     Ok(GpuCount {
         amd: 0,
         nvidia: 0,
@@ -89,9 +88,6 @@
         other: 0
     })
     // compile_error!("gpu detection supported only on ubuntu or with clinfo feature")
-=======
-    compile_error!("gpu detection supported only on linux or with clinfo feature")
->>>>>>> ce089487
 }
 
 #[cfg(test)]
