--- conflicted
+++ resolved
@@ -143,14 +143,11 @@
         #[serde(default)]
         format: ResourceFormat,
     },
-<<<<<<< HEAD
-=======
     #[serde(rename_all = "camelCase")]
     WriteFile {
         content: String,
         file_path: String,
     },
->>>>>>> 128f970f
 }
 
 impl Message for SessionUpdate {
