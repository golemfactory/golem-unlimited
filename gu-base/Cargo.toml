[package]
name = "gu-base"
version = "0.1.0"

[dependencies]
actix = "0.7"
actix-web = { version = "0.7", default-features = false }
bytes = "0.4.10"
clap = "2.32"
daemonize = "0.3.0"
env_logger = "0.5"
flate2 = "1.0.4"
<<<<<<< HEAD
=======
futures = "0.1"
futures-cpupool = "0.1.8"
indicatif = "0.9"
lazy_static = "1.1"
>>>>>>> ce089487
libc = "0.2.43"
log = "0.4"
prettytable-rs = "0.7"
serde_json = "1.0.33"
sha1 = "0.6.0"
tar = "0.4.18"
tokio = "0.1"

[target.'cfg(unix)'.dependencies]
daemonize = "0.3.0"

[dev-dependencies]
tempfile = "3.0"<|MERGE_RESOLUTION|>--- conflicted
+++ resolved
@@ -10,13 +10,10 @@
 daemonize = "0.3.0"
 env_logger = "0.5"
 flate2 = "1.0.4"
-<<<<<<< HEAD
-=======
 futures = "0.1"
 futures-cpupool = "0.1.8"
 indicatif = "0.9"
 lazy_static = "1.1"
->>>>>>> ce089487
 libc = "0.2.43"
 log = "0.4"
 prettytable-rs = "0.7"
