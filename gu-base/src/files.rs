use bytes::Bytes;
<<<<<<< HEAD
use flate2::read::GzDecoder;
use futures::future;
use futures::prelude::*;
use futures::Async;
use futures_cpupool::CpuFuture;
use futures_cpupool::CpuPool;
use sha1::Sha1;
use std::cmp;
use std::fs;
use std::fs::File;
use std::io::{self, Seek, SeekFrom, Write};
use std::path::Path;
use tar::Archive;
=======
use futures::{future, prelude::*, Async};
use futures_cpupool::{CpuFuture, CpuPool};
use sha1::Sha1;
use std::{
    cmp,
    fs::File,
    io::{self, Seek, SeekFrom, Write},
    path::Path,
};
>>>>>>> e505e671

lazy_static! {
    static ref FILE_HANDLER: FilePoolHandler = FilePoolHandler::default();
}

#[derive(Clone)]
struct FilePoolHandler {
    pool: CpuPool,
}

impl Default for FilePoolHandler {
    fn default() -> FilePoolHandler {
        FilePoolHandler {
            pool: CpuPool::new_num_cpus(),
        }
    }
}

struct WriteToFile {
    file: File,
    x: Bytes,
    pos: u64,
}

impl FilePoolHandler {
    pub fn write_to_file(&self, msg: WriteToFile) -> impl Future<Item = (), Error = String> {
        write_chunk_on_pool(msg.file, msg.x, msg.pos, self.pool.clone()).map_err(|e| e.to_string())
    }

    pub fn read_file(&self, msg: ReadFile) -> impl Stream<Item = Bytes, Error = String> {
        future::result(match msg.range {
            Some(range) => ChunkedReadFile::new_ranged(msg.file, self.pool.clone(), range),
            None => ChunkedReadFile::new(msg.file, self.pool.clone()),
        }).flatten_stream()
    }

    pub fn untar_archive<P: AsRef<Path> + ToOwned>(
        &self,
        mut archive: Archive<GzDecoder<File>>,
        output_path: P,
    ) -> impl Future<Item = (), Error = String> {
        let out = output_path.as_ref().to_owned();
        self.pool
            .spawn_fn(move || archive.unpack(out).map_err(|e| e.to_string()))
    }
}

fn write_chunk_on_pool(
    mut file: File,
    x: Bytes,
    pos: u64,
    pool: CpuPool,
) -> impl Future<Item = (), Error = io::Error> {
    pool.spawn_fn(move || {
        future::result(file.seek(SeekFrom::Start(pos)))
            .and_then(move |_| file.write(x.as_ref()).and_then(|_| Ok(())))
    })
}

struct ReadFile {
    file: File,
    range: Option<(u64, u64)>,
}

struct WithPositions<S: Stream<Item = Bytes, Error = String>> {
    stream: S,
    pos: u64,
}

impl<S: Stream<Item = Bytes, Error = String>> WithPositions<S> {
    pub fn new(a: S) -> WithPositions<S> {
        Self { stream: a, pos: 0 }
    }
}

impl<S: Stream<Item = Bytes, Error = String>> Stream for WithPositions<S> {
    type Item = (Bytes, u64);
    type Error = String;

    fn poll(&mut self) -> Result<Async<Option<(Bytes, u64)>>, String> {
        match self.stream.poll() {
            Ok(Async::Ready(Some(x))) => {
                let len = x.len() as u64;
                let res = Ok(Async::Ready(Some((x, self.pos))));
                self.pos += len;

                res
            }
            Ok(Async::Ready(None)) => Ok(Async::Ready(None)),
            Ok(Async::NotReady) => Ok(Async::NotReady),
            Err(e) => Err(e),
        }
    }
}

fn stream_with_positions<Ins: Stream<Item = Bytes>, P: AsRef<Path>>(
    input_stream: Ins,
    path: P,
) -> impl Stream<Item = (Bytes, u64, File), Error = String> {
    future::result(File::create(path).map_err(|e| format!("File creation error: {:?}", e)))
        .and_then(|file| {
            Ok(
                WithPositions::new(input_stream.map_err(|_| format!("Input stream error")))
                    .and_then(move |(x, pos)| {
                        file.try_clone()
                            .and_then(|file| Ok((x, pos, file)))
                            .map_err(|e| format!("File clone error {:?}", e))
                    }),
            )
        }).flatten_stream()
}

pub fn write_async_with_sha1<Ins: Stream<Item = Bytes>, P: AsRef<Path>>(
    input_stream: Ins,
    path: P,
) -> impl Future<Item = String, Error = String> {
    stream_with_positions(input_stream, path)
        .fold(Sha1::new(), move |mut sha, (x, pos, file)| {
            sha.update(x.as_ref());
            write_bytes(x, pos, file).and_then(|_| Ok(sha))
        }).and_then(|sha| Ok(sha.digest().to_string()))
}

pub fn write_async<Ins: Stream<Item = Bytes>, P: AsRef<Path>>(
    input_stream: Ins,
    path: P,
) -> impl Future<Item = (), Error = String> {
    stream_with_positions(input_stream, path).for_each(|(x, pos, file)| write_bytes(x, pos, file))
}

fn write_bytes(x: Bytes, pos: u64, file: File) -> impl Future<Item = (), Error = String> {
    let msg = WriteToFile { file, x, pos };
    FILE_HANDLER
        .write_to_file(msg)
        .map_err(|e| format!("FileWriter error: {}", e))
}

pub fn read_async<P: AsRef<Path>>(path: P) -> impl Stream<Item = Bytes, Error = String> {
    let file_fut = future::result(File::open(path));

    file_fut
        .map_err(|e| e.to_string())
        .and_then(|file| Ok(ReadFile { file, range: None }))
        .and_then(|read| Ok(FILE_HANDLER.read_file(read)))
        .flatten_stream()
}

/// https://actix.rs/api/actix-web/stable/src/actix_web/fs.rs.html#477-484
pub struct ChunkedReadFile {
    size: u64,
    offset: u64,
    cpu_pool: CpuPool,
    file: Option<File>,
    fut: Option<CpuFuture<(File, Bytes), io::Error>>,
    counter: u64,
}

impl ChunkedReadFile {
    pub fn new(file: File, pool: CpuPool) -> Result<ChunkedReadFile, String> {
        Ok(ChunkedReadFile {
            size: file.metadata().map_err(|e| e.to_string())?.len(),
            offset: 0,
            cpu_pool: pool,
            file: Some(file),
            fut: None,
            counter: 0,
        })
    }

    pub fn new_ranged(
        file: File,
        pool: CpuPool,
        range: (u64, u64),
    ) -> Result<ChunkedReadFile, String> {
        let len = file.metadata().map_err(|e| e.to_string())?.len();
        if range.0 >= range.1 || range.1 > len {
            return Err("Invalid range".to_string());
        }

        Ok(ChunkedReadFile {
            size: range.1,
            offset: range.0,
            cpu_pool: pool,
            file: Some(file),
            fut: None,
            counter: 0,
        })
    }
}

impl Stream for ChunkedReadFile {
    type Item = Bytes;
    type Error = String;

    fn poll(&mut self) -> Poll<Option<Bytes>, String> {
        use std::io::Read;
        if self.fut.is_some() {
            return match self
                .fut
                .as_mut()
                .unwrap()
                .poll()
                .map_err(|e| e.to_string())?
            {
                Async::Ready((file, bytes)) => {
                    self.fut.take();
                    self.file = Some(file);
                    self.offset += bytes.len() as u64;
                    self.counter += bytes.len() as u64;
                    Ok(Async::Ready(Some(bytes)))
                }
                Async::NotReady => Ok(Async::NotReady),
            };
        }

        let size = self.size;
        let offset = self.offset;
        let counter = self.counter;

        if size == counter {
            Ok(Async::Ready(None))
        } else {
            let mut file = self.file.take().expect("Use after completion");
            self.fut = Some(self.cpu_pool.spawn_fn(move || {
                let max_bytes: usize;
                max_bytes = cmp::min(size.saturating_sub(counter), 65_536) as usize;
                let mut buf = Vec::with_capacity(max_bytes);
                file.seek(io::SeekFrom::Start(offset))?;
                let nbytes = io::Read::by_ref(&mut file)
                    .take(max_bytes as u64)
                    .read_to_end(&mut buf)?;
                if nbytes == 0 {
                    return Err(io::ErrorKind::UnexpectedEof.into());
                }
                Ok((file, Bytes::from(buf)))
            }));
            self.poll()
        }
    }
}

pub fn untgz_async<P: AsRef<Path> + ToOwned>(
    input_path: P,
    output_path: P,
) -> impl Future<Item = (), Error = String> {
    let d = GzDecoder::new(
        fs::File::open(input_path)
            .map_err(|e| e.to_string())
            .unwrap(),
    );
    let archive = Archive::new(d);

    FILE_HANDLER.untar_archive(archive, output_path)
}

#[cfg(test)]
mod tests {
    use actix::{Arbiter, System};
    use bytes::Bytes;
    use files::write_async_with_sha1;
    use futures::{prelude::*, stream};
    use std::path::PathBuf;

    #[test]
    #[ignore]
    fn it_works() {
        let stream = stream::iter_ok::<_, ()>(1..300).map(|a| Bytes::from(format!("{:?} ", a)));

        let _ = System::run(|| {
            Arbiter::spawn(
                write_async_with_sha1(stream, PathBuf::from("Hello World!")).then(|r| {
                    println!("{:?}", r);
                    Ok(System::current().stop())
                }),
            )
        });
    }
}<|MERGE_RESOLUTION|>--- conflicted
+++ resolved
@@ -1,19 +1,5 @@
 use bytes::Bytes;
-<<<<<<< HEAD
 use flate2::read::GzDecoder;
-use futures::future;
-use futures::prelude::*;
-use futures::Async;
-use futures_cpupool::CpuFuture;
-use futures_cpupool::CpuPool;
-use sha1::Sha1;
-use std::cmp;
-use std::fs;
-use std::fs::File;
-use std::io::{self, Seek, SeekFrom, Write};
-use std::path::Path;
-use tar::Archive;
-=======
 use futures::{future, prelude::*, Async};
 use futures_cpupool::{CpuFuture, CpuPool};
 use sha1::Sha1;
@@ -23,7 +9,7 @@
     io::{self, Seek, SeekFrom, Write},
     path::Path,
 };
->>>>>>> e505e671
+use tar::Archive;
 
 lazy_static! {
     static ref FILE_HANDLER: FilePoolHandler = FilePoolHandler::default();
@@ -269,11 +255,7 @@
     input_path: P,
     output_path: P,
 ) -> impl Future<Item = (), Error = String> {
-    let d = GzDecoder::new(
-        fs::File::open(input_path)
-            .map_err(|e| e.to_string())
-            .unwrap(),
-    );
+    let d = GzDecoder::new(File::open(input_path).map_err(|e| e.to_string()).unwrap());
     let archive = Archive::new(d);
 
     FILE_HANDLER.untar_archive(archive, output_path)
