--- conflicted
+++ resolved
@@ -1,4 +1,3 @@
-<<<<<<< HEAD
 extern crate actix;
 extern crate actix_web;
 extern crate flate2;
@@ -8,11 +7,6 @@
 extern crate regex;
 
 use actix_web::{dev,HttpRequest, Responder, HttpResponse, Error};
-=======
-#![allow(dead_code)]
-
-use std::borrow::Cow;
->>>>>>> 22a8ca79
 use std::collections::HashMap;
 
 pub struct WebApp {
