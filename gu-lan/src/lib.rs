--- conflicted
+++ resolved
@@ -7,17 +7,11 @@
 extern crate bytes;
 extern crate dns_parser;
 extern crate futures;
+extern crate gu_actix;
 extern crate socket2;
 extern crate tokio;
 extern crate tokio_codec;
 
-<<<<<<< HEAD
-=======
-extern crate gu_actix;
-
-pub mod resolve_actor;
-pub mod service;
->>>>>>> f500c91e
 mod errors;
 mod mdns_codec;
 pub mod resolve_actor;
