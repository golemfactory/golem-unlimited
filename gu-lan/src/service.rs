--- conflicted
+++ resolved
@@ -1,11 +1,8 @@
 use actix::Message;
 use errors::Result;
-<<<<<<< HEAD
 use std::borrow::Cow;
-=======
 use std::collections::HashSet;
 use std::net::IpAddr;
->>>>>>> f500c91e
 
 /// Struct describing single service in .local domain's network
 ///
