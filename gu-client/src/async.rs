--- conflicted
+++ resolved
@@ -17,27 +17,10 @@
     session::{self, BlobInfo, HubExistingSession, HubSessionSpec, Metadata},
     HubInfo,
 };
-<<<<<<< HEAD
-use gu_net::rpc::peer::PeerSessionInfo;
-use gu_net::rpc::{public_destination, PublicMessage};
 use gu_net::types::NodeId;
 use gu_net::types::TryIntoNodeId;
-use serde::de::DeserializeOwned;
-use serde::{Deserialize, Serialize};
-use serde_derive::*;
-use std::borrow::Borrow;
-use std::collections::VecDeque;
-use std::marker::PhantomData;
-use std::sync::Arc;
-use std::time::Duration;
-use std::{env, str};
-use url::Url;
-=======
-use gu_net::types::NodeId;
-use gu_net::types::TryIntoNodeId;
 
 use crate::error::Error;
->>>>>>> b5152e7e
 
 pub type HubSessionRef = Handle<HubSession>;
 
@@ -724,18 +707,10 @@
             T::ID
         );
 
-<<<<<<< HEAD
-        let hub_connection = self.clone();
-        client::ClientRequest::post(url)
-            .json(Body { b: msg })
-            .into_future()
-            .map_err(|e| Error::Other(format!("{}", e)))
-=======
         client::ClientRequest::post(url)
             .json(Body { b: msg })
             .into_future()
             .map_err(|e| Error::Other(format!("client request err: {}", e)))
->>>>>>> b5152e7e
             .and_then(|r| r.send().from_err())
             .and_then(|r| r.json().from_err())
             .and_then(|r: T::Result| Ok(r))
