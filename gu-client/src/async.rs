use crate::error::Error;
use actix_web::{client, http, HttpMessage};
use bytes::Bytes;
use futures::{future, prelude::*};
use gu_actix::release::{AsyncRelease, Handle};
use gu_model::peers::PeerInfo;
use gu_model::{
<<<<<<< HEAD
    envman,
    session::{self, BlobInfo, HubSessionSpec, Metadata},
};
=======
    deployment::DeploymentInfo,
    envman,
    session::{self, BlobInfo, HubExistingSession, HubSessionSpec, Metadata},
};
use gu_net::rpc::peer::PeerSessionInfo;
>>>>>>> 128f970f
use gu_net::types::NodeId;
use gu_net::types::TryIntoNodeId;
use serde::de::DeserializeOwned;
use serde::Serialize;
use std::borrow::Borrow;
use std::collections::VecDeque;
use std::sync::Arc;
use std::time::Duration;
<<<<<<< HEAD
use url::Url;

=======
use std::{env, str};
use url::Url;

pub type HubSessionRef = Handle<HubSession>;

>>>>>>> 128f970f
/// Connection to a single hub.
#[derive(Clone, Debug)]
pub struct HubConnection {
    hub_connection_inner: Arc<HubConnectionInner>,
}

#[derive(Debug)]
struct HubConnectionInner {
    url: Url,
}

impl Default for HubConnection {
    fn default() -> Self {
        match env::var("GU_HUB_ADDR") {
            Ok(addr) => HubConnection::from_addr(addr).unwrap(),
            Err(_) => HubConnection::from_addr("127.0.0.1:61622").unwrap(),
        }
    }
}

impl HubConnection {
    /// creates a hub connection from a given address:port, e.g. 127.0.0.1:61621
    pub fn from_addr<T: Into<String>>(addr: T) -> Result<HubConnection, Error> {
        Url::parse(&format!("http://{}/", addr.into()))
            .map_err(Error::InvalidAddress)
            .map(|url| HubConnection {
                hub_connection_inner: Arc::new(HubConnectionInner { url: url }),
            })
    }

    /// creates a new hub session
    pub fn new_session(
        &self,
        session_info: HubSessionSpec,
<<<<<<< HEAD
    ) -> impl Future<Item = Handle<HubSession>, Error = Error> {
        let sessions_url = format!("{}sessions", self.hub_connection_inner.url);
        let request = match client::ClientRequest::post(sessions_url).json(session_info) {
            Ok(r) => r,
            Err(e) => return future::Either::A(future::err(Error::CannotCreateRequest(e))),
        };
        let hub_connection_for_session = self.clone();
        future::Either::B(
            request
                .send()
                .map_err(Error::CannotSendRequest)
                .and_then(|response| {
                    if response.status() != http::StatusCode::CREATED {
                        return future::Either::A(future::err(Error::CannotCreateHubSession(
                            response.status(),
                        )));
                    }
                    future::Either::B(response.body().map_err(Error::CannotGetResponseBody))
                })
                .and_then(|body| {
                    future::ok(Handle::new(HubSession {
                        hub_connection: hub_connection_for_session,
                        session_id: match str::from_utf8(&body.to_vec()) {
                            Ok(str) => str.to_string(),
                            Err(e) => return future::err(Error::CannotConvertToUTF8(e)),
                        },
                    }))
                }),
        )
=======
    ) -> impl Future<Item = Handle<HubSession>, Error = Error> + 'static {
        let sessions_url = format!("{}sessions", self.hub_connection_inner.url);
        let hub_connection = self.clone();
        client::ClientRequest::post(sessions_url)
            .json(session_info)
            .into_future()
            .map_err(Error::CreateRequest)
            .and_then(|request| {
                request
                    .send()
                    .from_err()
                    .and_then(|response| match response.status() {
                        http::StatusCode::CREATED => Ok(response),
                        status => Err(Error::ResponseErr(status)),
                    })
                    .and_then(|response| {
                        response.json().from_err().and_then(|session_id: u64| {
                            Ok(Handle::new(HubSession {
                                hub_connection,
                                session_id,
                            }))
                        })
                    })
            })
>>>>>>> 128f970f
    }

    pub fn auth_app<T: Into<String>, U: Into<String>>(&self, _app_name: T, _token: Option<U>) {}
    /// returns all peers connected to the hub
    pub fn list_peers(
        &self,
    ) -> impl Future<Item = impl Iterator<Item = PeerInfo>, Error = Error> + 'static {
        let url = format!("{}peers", self.url());

        self.fetch_json(&url)
            .and_then(|response: Vec<PeerInfo>| Ok(response.into_iter()))
    }
    /// returns information about all hub sessions
    pub fn list_sessions(
        &self,
    ) -> impl Future<Item = impl Iterator<Item = HubExistingSession>, Error = Error> + 'static {
        let url = format!("{}sessions", self.url());

        self.fetch_json(&url)
            .and_then(|answer_json: Vec<_>| future::ok(answer_json.into_iter()))
    }
    /// returns hub session object
    pub fn hub_session(&self, session_id: u64) -> HubSession {
        let hub_connection = self.clone();
        HubSession {
            hub_connection,
            session_id,
        }
    }

    pub fn peer<T: Into<NodeId>>(&self, node_id: T) -> ProviderRef {
        let connection = self.clone();
        let node_id = node_id.into();

        ProviderRef {
            connection,
            node_id,
        }
    }

    fn url(&self) -> &str {
        self.hub_connection_inner.url.as_ref()
    }

    fn fetch_json<T: DeserializeOwned + 'static>(
        &self,
        url: &str,
    ) -> impl Future<Item = T, Error = Error> + 'static {
        client::ClientRequest::get(&url)
            .finish()
            .into_future()
            .map_err(Error::CreateRequest)
            .and_then(|r| r.send().from_err())
            .and_then(|response| match response.status() {
                http::StatusCode::OK => Ok(response),
                status => Err(Error::ResponseErr(status)),
            })
            .and_then(|response| response.json().from_err())
    }

    fn delete_resource(&self, url: &str) -> impl Future<Item = (), Error = Error> + 'static {
        client::ClientRequest::delete(&url)
            .finish()
            .into_future()
            .map_err(Error::CreateRequest)
            .and_then(|r| r.send().from_err())
            .and_then(|response| match response.status() {
                http::StatusCode::NO_CONTENT => future::Either::A(future::ok(())),
                http::StatusCode::OK => future::Either::B(
                    response
                        .json()
                        .map_err(Error::InvalidJSONResponse)
                        .and_then(|j: serde_json::Value| Ok(eprintln!("{}", j))),
                ),
                http::StatusCode::NOT_FOUND => {
                    future::Either::A(future::err(Error::ResourceNotFound))
                }
                status => future::Either::A(future::err(Error::ResponseErr(status))),
            })
    }
}

/// Hub session.
#[derive(Clone, Debug)]
pub struct HubSession {
    hub_connection: HubConnection,
    session_id: u64,
}

impl HubSession {
    /// adds peers to the hub session
<<<<<<< HEAD
    pub fn add_peers<T, U>(&self, peers: T) -> impl Future<Item = Vec<NodeId>, Error = Error>
=======
    pub fn add_peers<T, U: TryIntoNodeId>(
        &self,
        peers: T,
    ) -> impl Future<Item = Vec<NodeId>, Error = Error> + 'static
>>>>>>> 128f970f
    where
        T: IntoIterator<Item = U>,
    {
        let add_url = format!(
            "{}sessions/{}/peers",
            self.hub_connection.url(),
            self.session_id
        );

        let peers = match peers
            .into_iter()
            .map(|peer| TryIntoNodeId::into_node_id(peer))
            .collect::<Result<Vec<_>, _>>()
        {
            Ok(p) => p,
            Err(e) => return future::Either::A(future::err(Error::Other(format!("{}", e)))),
        };

        let request = match client::ClientRequest::post(add_url).json(peers) {
            Ok(r) => r,
            Err(e) => return future::Either::A(future::err(Error::CreateRequest(e))),
        };
        let session_id = self.session_id.clone();

        future::Either::B(
            request
                .send()
                .from_err()
                .and_then(|response| match response.status() {
                    http::StatusCode::NOT_FOUND => {
                        future::Either::A(future::err(Error::ResourceNotFound))
                    }
<<<<<<< HEAD
                    http::StatusCode::INTERNAL_SERVER_ERROR => future::Either::A(future::err(
                        Error::CannotAddPeersToSession(response.status()),
                    )),
                    _ => future::Either::B(
                        response.json().map_err(|e| Error::InvalidJSONResponse(e)),
                    ),
=======
                    http::StatusCode::INTERNAL_SERVER_ERROR => {
                        future::Either::A(future::err(Error::ResponseErr(response.status())))
                    }
                    _ => future::Either::B(response.json().from_err()),
>>>>>>> 128f970f
                }),
        )
    }
    /// creates a new blob
    pub fn new_blob(&self) -> impl Future<Item = Blob, Error = Error> + 'static {
        let new_blob_url = format!(
            "{}sessions/{}/blobs",
            self.hub_connection.url(),
            self.session_id
        );
        let request = match client::ClientRequest::post(new_blob_url).finish() {
            Ok(r) => r,
            Err(e) => return future::Either::A(future::err(Error::CreateRequest(e))),
        };
        let hub_session = self.clone();
        future::Either::B(
            request
                .send()
                .from_err()
                .and_then(|response| match response.status() {
                    http::StatusCode::CREATED => Ok(response),
                    status => Err(Error::ResponseErr(status)),
                })
                .and_then(|r| r.json().from_err())
                .and_then(|blob_id: u64| {
                    Ok(Blob {
                        hub_session,
                        blob_id,
                    })
                }),
        )
    }
    /// gets single peer by its id
    pub fn peer(&self, node_id: NodeId) -> Peer {
        Peer {
            node_id: node_id,
            hub_session: self.clone(),
        }
    }
    /// gets single peer by its id given as a string
<<<<<<< HEAD
    pub fn peer_from_str<T: AsRef<str>>(&self, node_id: T) -> Result<Peer, Error> {
        Ok(self.peer(
            node_id
                .as_ref()
                .parse()
                .map_err(|_| Error::InvalidPeer(node_id.as_ref().to_string()))?,
=======
    pub fn try_peer<T: TryIntoNodeId + ToString>(&self, node_id: T) -> Result<Peer, Error> {
        let peer_name = node_id.to_string();
        Ok(self.peer(
            node_id
                .into_node_id()
                .map_err(move |_| Error::InvalidPeer(peer_name))?,
>>>>>>> 128f970f
        ))
    }

    /// returns all session peers
    pub fn list_peers(
        &self,
    ) -> impl Future<Item = impl Iterator<Item = PeerInfo>, Error = Error> + 'static {
        let url = format!(
            "{}sessions/{}/peers",
            self.hub_connection.url(),
            self.session_id
        );
        self.hub_connection
            .fetch_json(&url)
            .and_then(|resp: Vec<PeerInfo>| Ok(resp.into_iter()))
    }

    /// gets single blob by its id
    pub fn blob(&self, blob_id: u64) -> Blob {
        Blob {
            blob_id: blob_id,
            hub_session: self.clone(),
        }
    }
    /// returns all session blobs
    pub fn list_blobs(
        &self,
    ) -> impl Future<Item = impl Iterator<Item = BlobInfo>, Error = Error> + 'static {
        let url = format!(
            "{}sessions/{}/blobs",
            self.hub_connection.url(),
            self.session_id
        );
        self.hub_connection
            .fetch_json(&url)
            .and_then(|blobs: Vec<BlobInfo>| Ok(blobs.into_iter()))
    }

    /// gets information about hub session
    pub fn info(&self) -> impl Future<Item = HubSessionSpec, Error = Error> + 'static {
        let url = format!("{}sessions/{}", self.hub_connection.url(), self.session_id);
        self.hub_connection.fetch_json(&url)
    }

    /// sets hub session config
    pub fn set_config(&self, config: Metadata) -> impl Future<Item = (), Error = Error> + 'static {
        let url = format!(
            "{}sessions/{}/config",
            self.hub_connection.url(),
            self.session_id
        );
        future::result(client::ClientRequest::put(url).json(config))
            .map_err(Error::CreateRequest)
            .and_then(|request| request.send().from_err())
            .and_then(|response| match response.status() {
                http::StatusCode::OK => future::ok(()),
                status => future::err(Error::ResponseErr(status)),
            })
    }

    /// gets hub session config
    pub fn config(&self) -> impl Future<Item = Metadata, Error = Error> + 'static {
        let url = format!(
            "{}sessions/{}/config",
            self.hub_connection.url(),
            self.session_id
        );
        self.hub_connection.fetch_json(&url)
    }

    /// updates hub session
    pub fn update(
        &self,
        command: session::Command,
    ) -> impl Future<Item = (), Error = Error> + 'static {
        let url = format!("{}sessions/{}", self.hub_connection.url(), self.session_id);
        future::result(
            client::ClientRequest::build()
                .method(actix_web::http::Method::PATCH)
                .uri(url)
                .json(command),
        )
        .map_err(Error::CreateRequest)
        .and_then(|request| request.send().from_err())
        .and_then(|response| match response.status() {
            http::StatusCode::OK => future::ok(()),
            status => future::err(Error::ResponseErr(status)),
        })
    }
    /// deletes hub session
    pub fn delete(self) -> impl Future<Item = (), Error = Error> + 'static {
        let url = format!("{}sessions/{}", self.hub_connection.url(), self.session_id);
        self.hub_connection.delete_resource(&url)
    }
}

impl AsyncRelease for HubSession {
    type Result = Box<Future<Item = (), Error = Error>>;
    fn release(self) -> Self::Result {
        Box::new(self.delete())
    }
}

/// Large binary object.
#[derive(Clone, Debug)]
pub struct Blob {
    hub_session: HubSession,
    blob_id: u64,
}

impl Blob {
    pub fn id(&self) -> u64 {
        self.blob_id
    }

    pub fn uri(&self) -> String {
        format!(
            "{}sessions/{}/blobs/{}",
            self.hub_session.hub_connection.url(),
            self.hub_session.session_id,
            self.blob_id
        )
    }

    /// uploads blob represented by a stream
    pub fn upload_from_stream<S, T>(&self, stream: S) -> impl Future<Item = (), Error = Error>
    where
        S: Stream<Item = Bytes, Error = T> + 'static,
        T: Into<actix_web::Error>,
    {
        let url = format!(
            "{}sessions/{}/blobs/{}",
            self.hub_session.hub_connection.url(),
            self.hub_session.session_id,
            self.blob_id
        );
        let request = match client::ClientRequest::put(url).streaming(stream) {
            Ok(r) => r,
            Err(e) => return future::Either::A(future::err(Error::CreateRequest(e))),
        };
        future::Either::B(
            request
                .send()
                .from_err()
                .and_then(|response| match response.status() {
                    http::StatusCode::NO_CONTENT => future::ok(()),
                    status => future::err(Error::ResponseErr(status)),
                }),
        )
    }

    /// downloads blob
    pub fn download(&self) -> impl Stream<Item = Bytes, Error = Error> {
        let url = format!(
            "{}sessions/{}/blobs/{}",
            self.hub_session.hub_connection.url(),
            self.hub_session.session_id,
            self.blob_id
        );

        future::result(client::ClientRequest::get(url).finish())
            .map_err(Error::CreateRequest)
            .and_then(|request| request.send().timeout(Duration::from_secs(3600)).from_err())
            .and_then(|response| match response.status() {
                http::StatusCode::OK => future::ok(response.payload().from_err()),
                status => future::err(Error::ResponseErr(status)),
            })
            .flatten_stream()
    }
    /// deletes blob
    pub fn delete(self) -> impl Future<Item = (), Error = Error> {
        let url = format!(
            "{}sessions/{}/blobs/{}",
            self.hub_session.hub_connection.url(),
            self.hub_session.session_id,
            self.blob_id
        );

        self.hub_session.hub_connection.delete_resource(&url)
    }
}

/// Peer node.
#[derive(Clone, Debug)]
pub struct Peer {
    hub_session: HubSession,
    pub node_id: NodeId,
}

impl Peer {
    /// creates new peer session
    pub fn new_session<Options: Serialize>(
        &self,
<<<<<<< HEAD
        session_info: envman::CreateSession,
=======
        session_info: envman::CreateSession<Options>,
>>>>>>> 128f970f
    ) -> impl Future<Item = PeerSession, Error = Error> {
        let url = format!(
            "{}sessions/{}/peers/{}/deployments",
            self.hub_session.hub_connection.url(),
            self.hub_session.session_id,
            self.node_id.to_string()
        );
        let request = match client::ClientRequest::post(url).json(session_info) {
            Ok(r) => r,
            Err(e) => return future::Either::A(future::err(Error::CreateRequest(e))),
        };
        let peer_copy = self.clone();
        future::Either::B(
            request
                .send()
                .timeout(Duration::from_secs(3600))
<<<<<<< HEAD
                .map_err(Error::CannotSendRequest)
=======
                .from_err()
>>>>>>> 128f970f
                .and_then(|response| {
                    if response.status() != http::StatusCode::CREATED {
                        return future::Either::A(future::err(Error::ResponseErr(
                            response.status(),
                        )));
                    }
                    future::Either::B(response.json().map_err(Error::InvalidJSONResponse))
                })
                .and_then(|answer_json: String| {
                    future::ok(PeerSession {
                        peer: peer_copy,
                        session_id: answer_json,
                    })
                }),
        )
    }
    /// gets peer information
    pub fn info(&self) -> impl Future<Item = PeerInfo, Error = Error> {
        let url = format!(
            "{}peers/{:?}",
            self.hub_session.hub_connection.hub_connection_inner.url, self.node_id
        );
<<<<<<< HEAD
        future::result(client::ClientRequest::get(url).finish())
            .map_err(Error::CannotCreateRequest)
            .and_then(|request| request.send().map_err(Error::CannotSendRequest))
            .and_then(|response| match response.status() {
                http::StatusCode::OK => {
                    future::Either::A(response.json().map_err(Error::InvalidJSONResponse))
                }
                status => future::Either::B(future::err(Error::CannotGetPeerInfo(status))),
            })
=======
        self.hub_session.hub_connection.fetch_json(&url)
>>>>>>> 128f970f
    }
}

/// Peer session.
#[derive(Clone, Debug)]
pub struct PeerSession {
    peer: Peer,
    session_id: String,
}

impl PeerSession {
    pub fn node_id(&self) -> NodeId {
        self.peer.node_id
    }

    /// updates deployment session by sending multiple peer commands
    pub fn update(
        &self,
        commands: Vec<envman::Command>,
    ) -> impl Future<Item = Vec<String>, Error = Error> {
        let url = format!(
            "{}sessions/{}/peers/{}/deployments/{}",
            self.peer
                .hub_session
                .hub_connection
                .hub_connection_inner
                .url,
            self.peer.hub_session.session_id,
            self.peer.node_id.to_string(),
            self.session_id,
        );
        future::result(
            client::ClientRequest::build()
                .method(actix_web::http::Method::PATCH)
                .uri(url)
                .json(commands),
        )
        .map_err(Error::CreateRequest)
        .and_then(|request| {
            request
                .send()
                .timeout(Duration::from_secs(24 * 3600))
                .from_err()
        })
        .and_then(|response| match response.status() {
<<<<<<< HEAD
            http::StatusCode::OK => {
                future::Either::A(response.json().map_err(|e| Error::InvalidJSONResponse(e)))
            }
            status => future::Either::B(future::err(Error::CannotUpdateDeployment(status))),
=======
            http::StatusCode::OK => future::Either::A(response.json().from_err()),
            status => future::Either::B(future::err(Error::ResponseErr(status))),
>>>>>>> 128f970f
        })
    }
    /// deletes peer session
    pub fn delete(self) -> impl Future<Item = (), Error = Error> {
        let url = format!(
            "{}sessions/{}/peers/{:?}/deployments/{}",
            self.peer.hub_session.hub_connection.url(),
            self.peer.hub_session.session_id,
            self.peer.node_id,
            self.session_id,
        );

        self.peer.hub_session.hub_connection.delete_resource(&url)
    }
}

impl AsyncRelease for PeerSession {
    type Result = Box<Future<Item = (), Error = Error>>;
    fn release(self) -> Self::Result {
        Box::new(self.delete())
    }
}

pub struct ProviderRef {
    connection: HubConnection,
    node_id: NodeId,
}

pub struct DeploymentRef {
    connection: HubConnection,
    node_id: NodeId,
    info: DeploymentInfo,
}

impl DeploymentRef {
    pub fn id(&self) -> &str {
        self.info.id.as_ref()
    }

    pub fn name(&self) -> &str {
        self.info.name.as_ref()
    }

    pub fn tags<'a>(&'a self) -> impl Iterator<Item = impl AsRef<str> + 'a> {
        self.info.tags.iter() //.map(|v| v.as_ref())
    }

    pub fn note(&self) -> Option<&str> {
        self.info.note.as_ref().map(AsRef::as_ref)
    }

    pub fn delete(self) -> impl Future<Item = (), Error = Error> {
        let url = format!(
            "{}peers/{:?}/deployments/{}",
            self.connection.url(),
            &self.node_id,
            &self.info.id
        );
        self.connection.delete_resource(&url)
    }
}

impl ProviderRef {
    pub fn info(&self) -> impl Future<Item = PeerInfo, Error = Error> {
        let url = format!("{}peers/{:?}", self.connection.url(), self.node_id);
        self.connection.fetch_json(&url)
    }

    pub fn deployments(
        &self,
    ) -> impl Future<Item = impl IntoIterator<Item = DeploymentRef>, Error = Error> {
        let url = format!(
            "{}peers/{:?}/deployments",
            self.connection.url(),
            self.node_id
        );
        let connection = self.connection.clone();
        let node_id = self.node_id.clone();

        self.connection
            .fetch_json(&url)
            .and_then(move |list: Vec<_>| {
                Ok(list.into_iter().map(move |i| DeploymentRef {
                    connection: connection.clone(),
                    node_id: node_id.clone(),
                    info: i,
                }))
            })
    }

    pub fn deployment<DeploymentId: AsRef<str>>(
        &self,
        deployment_id: DeploymentId,
    ) -> impl Future<Item = DeploymentRef, Error = Error> {
        let url = format!(
            "{}peers/{:?}/deployments/{}",
            self.connection.url(),
            self.node_id,
            deployment_id.as_ref(),
        );
        let connection = self.connection.clone();
        let node_id = self.node_id.clone();
        self.connection
            .fetch_json(&url)
            .and_then(move |info: DeploymentInfo| {
                Ok(DeploymentRef {
                    connection,
                    node_id,
                    info,
                })
            })
    }
}<|MERGE_RESOLUTION|>--- conflicted
+++ resolved
@@ -5,17 +5,11 @@
 use gu_actix::release::{AsyncRelease, Handle};
 use gu_model::peers::PeerInfo;
 use gu_model::{
-<<<<<<< HEAD
-    envman,
-    session::{self, BlobInfo, HubSessionSpec, Metadata},
-};
-=======
     deployment::DeploymentInfo,
     envman,
     session::{self, BlobInfo, HubExistingSession, HubSessionSpec, Metadata},
 };
 use gu_net::rpc::peer::PeerSessionInfo;
->>>>>>> 128f970f
 use gu_net::types::NodeId;
 use gu_net::types::TryIntoNodeId;
 use serde::de::DeserializeOwned;
@@ -24,16 +18,11 @@
 use std::collections::VecDeque;
 use std::sync::Arc;
 use std::time::Duration;
-<<<<<<< HEAD
-use url::Url;
-
-=======
 use std::{env, str};
 use url::Url;
 
 pub type HubSessionRef = Handle<HubSession>;
 
->>>>>>> 128f970f
 /// Connection to a single hub.
 #[derive(Clone, Debug)]
 pub struct HubConnection {
@@ -68,37 +57,6 @@
     pub fn new_session(
         &self,
         session_info: HubSessionSpec,
-<<<<<<< HEAD
-    ) -> impl Future<Item = Handle<HubSession>, Error = Error> {
-        let sessions_url = format!("{}sessions", self.hub_connection_inner.url);
-        let request = match client::ClientRequest::post(sessions_url).json(session_info) {
-            Ok(r) => r,
-            Err(e) => return future::Either::A(future::err(Error::CannotCreateRequest(e))),
-        };
-        let hub_connection_for_session = self.clone();
-        future::Either::B(
-            request
-                .send()
-                .map_err(Error::CannotSendRequest)
-                .and_then(|response| {
-                    if response.status() != http::StatusCode::CREATED {
-                        return future::Either::A(future::err(Error::CannotCreateHubSession(
-                            response.status(),
-                        )));
-                    }
-                    future::Either::B(response.body().map_err(Error::CannotGetResponseBody))
-                })
-                .and_then(|body| {
-                    future::ok(Handle::new(HubSession {
-                        hub_connection: hub_connection_for_session,
-                        session_id: match str::from_utf8(&body.to_vec()) {
-                            Ok(str) => str.to_string(),
-                            Err(e) => return future::err(Error::CannotConvertToUTF8(e)),
-                        },
-                    }))
-                }),
-        )
-=======
     ) -> impl Future<Item = Handle<HubSession>, Error = Error> + 'static {
         let sessions_url = format!("{}sessions", self.hub_connection_inner.url);
         let hub_connection = self.clone();
@@ -123,7 +81,6 @@
                         })
                     })
             })
->>>>>>> 128f970f
     }
 
     pub fn auth_app<T: Into<String>, U: Into<String>>(&self, _app_name: T, _token: Option<U>) {}
@@ -215,14 +172,10 @@
 
 impl HubSession {
     /// adds peers to the hub session
-<<<<<<< HEAD
-    pub fn add_peers<T, U>(&self, peers: T) -> impl Future<Item = Vec<NodeId>, Error = Error>
-=======
     pub fn add_peers<T, U: TryIntoNodeId>(
         &self,
         peers: T,
     ) -> impl Future<Item = Vec<NodeId>, Error = Error> + 'static
->>>>>>> 128f970f
     where
         T: IntoIterator<Item = U>,
     {
@@ -255,19 +208,10 @@
                     http::StatusCode::NOT_FOUND => {
                         future::Either::A(future::err(Error::ResourceNotFound))
                     }
-<<<<<<< HEAD
-                    http::StatusCode::INTERNAL_SERVER_ERROR => future::Either::A(future::err(
-                        Error::CannotAddPeersToSession(response.status()),
-                    )),
-                    _ => future::Either::B(
-                        response.json().map_err(|e| Error::InvalidJSONResponse(e)),
-                    ),
-=======
                     http::StatusCode::INTERNAL_SERVER_ERROR => {
                         future::Either::A(future::err(Error::ResponseErr(response.status())))
                     }
                     _ => future::Either::B(response.json().from_err()),
->>>>>>> 128f970f
                 }),
         )
     }
@@ -308,21 +252,12 @@
         }
     }
     /// gets single peer by its id given as a string
-<<<<<<< HEAD
-    pub fn peer_from_str<T: AsRef<str>>(&self, node_id: T) -> Result<Peer, Error> {
-        Ok(self.peer(
-            node_id
-                .as_ref()
-                .parse()
-                .map_err(|_| Error::InvalidPeer(node_id.as_ref().to_string()))?,
-=======
     pub fn try_peer<T: TryIntoNodeId + ToString>(&self, node_id: T) -> Result<Peer, Error> {
         let peer_name = node_id.to_string();
         Ok(self.peer(
             node_id
                 .into_node_id()
                 .map_err(move |_| Error::InvalidPeer(peer_name))?,
->>>>>>> 128f970f
         ))
     }
 
@@ -516,11 +451,7 @@
     /// creates new peer session
     pub fn new_session<Options: Serialize>(
         &self,
-<<<<<<< HEAD
-        session_info: envman::CreateSession,
-=======
         session_info: envman::CreateSession<Options>,
->>>>>>> 128f970f
     ) -> impl Future<Item = PeerSession, Error = Error> {
         let url = format!(
             "{}sessions/{}/peers/{}/deployments",
@@ -537,11 +468,7 @@
             request
                 .send()
                 .timeout(Duration::from_secs(3600))
-<<<<<<< HEAD
-                .map_err(Error::CannotSendRequest)
-=======
                 .from_err()
->>>>>>> 128f970f
                 .and_then(|response| {
                     if response.status() != http::StatusCode::CREATED {
                         return future::Either::A(future::err(Error::ResponseErr(
@@ -564,19 +491,7 @@
             "{}peers/{:?}",
             self.hub_session.hub_connection.hub_connection_inner.url, self.node_id
         );
-<<<<<<< HEAD
-        future::result(client::ClientRequest::get(url).finish())
-            .map_err(Error::CannotCreateRequest)
-            .and_then(|request| request.send().map_err(Error::CannotSendRequest))
-            .and_then(|response| match response.status() {
-                http::StatusCode::OK => {
-                    future::Either::A(response.json().map_err(Error::InvalidJSONResponse))
-                }
-                status => future::Either::B(future::err(Error::CannotGetPeerInfo(status))),
-            })
-=======
         self.hub_session.hub_connection.fetch_json(&url)
->>>>>>> 128f970f
     }
 }
 
@@ -622,15 +537,8 @@
                 .from_err()
         })
         .and_then(|response| match response.status() {
-<<<<<<< HEAD
-            http::StatusCode::OK => {
-                future::Either::A(response.json().map_err(|e| Error::InvalidJSONResponse(e)))
-            }
-            status => future::Either::B(future::err(Error::CannotUpdateDeployment(status))),
-=======
             http::StatusCode::OK => future::Either::A(response.json().from_err()),
             status => future::Either::B(future::err(Error::ResponseErr(status))),
->>>>>>> 128f970f
         })
     }
     /// deletes peer session
