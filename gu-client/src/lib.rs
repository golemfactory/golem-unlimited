--- conflicted
+++ resolved
@@ -1,27 +1,8 @@
-<<<<<<< HEAD
-//! Rust API for Golem Unlimited
-extern crate actix;
-extern crate actix_web;
-extern crate bytes;
-extern crate futures;
-extern crate gu_actix;
-extern crate gu_model;
-extern crate gu_net;
-extern crate serde;
-extern crate serde_json;
-extern crate url;
-
-=======
->>>>>>> 128f970f
 /// Asynchronous Rust API for Golem Unlimited
 pub mod r#async;
 /// Errors returned by Rust API for Golem Unlimited
 pub mod error;
-<<<<<<< HEAD
-pub mod sync;
-=======
 pub mod sync;
 
 pub use gu_model as model;
-pub use gu_net::NodeId;
->>>>>>> 128f970f
+pub use gu_net::NodeId;