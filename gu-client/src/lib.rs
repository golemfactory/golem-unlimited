--- conflicted
+++ resolved
@@ -7,10 +7,8 @@
 pub use gu_model as model;
 pub use gu_net::NodeId;
 
-<<<<<<< HEAD
 pub use gu_net::rpc::PublicMessage;
-=======
+
 #[cfg(feature="integration_tests")]
 #[cfg(test)]
 mod integration_tests;
->>>>>>> a4794b8a
