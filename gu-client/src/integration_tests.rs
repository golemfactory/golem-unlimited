use actix::prelude::*;
use futures::prelude::*;
use futures::future;

use crate::r#async::*;
use gu_model::session::HubSessionSpec;
use gu_net::rpc::ws::start_connection;

#[test]
fn test_list_peers() {
    let mut sys = System::new("test");

    let connection = HubConnection::default();

    let alloc_peers = connection
        .list_peers()
        .and_then(move |peers| {
            connection
                .new_session(HubSessionSpec::default())
                .and_then(move |session| Ok((connection, session, peers)))
        })
        .and_then(|(connection, session, peers)| {
            let peers: Vec<_> = peers.collect();
            session
                .add_peers(peers.clone().into_iter().map(|p| p.node_id))
                .and_then(|_| {
                    session.list_peers().and_then(|session_peers| {
                        Ok((peers, session_peers.collect::<Vec<_>>(), session))
                    })
                })
        })
        .and_then(|(peers, session_peers, session)| {
            eprintln!("checking session peers");
            let session_it = session.clone();

            futures::future::join_all(
                session_peers
                    .into_iter()
                    .map(move |peer| session_it.peer(peer.node_id).info()),
            )
            .and_then(|peers_details| Ok((peers_details, session)))
        });

    let (peers, session) = sys.block_on(alloc_peers).unwrap();

    eprintln!("peers={:?}", peers);
<<<<<<< HEAD
//    assert_eq!(peers.len(), session_peers.len());
}

/// Test if two ways of getting PeerInfo are consistent
#[test]
fn test_peer_info() {
    let mut sys = System::new("test");
    let connection = HubConnection::default();
    let fut = connection
        .list_peers()
        .and_then(move |mut peers| {
            let peerinfo = peers.next().unwrap();
            let node_id = peerinfo.node_id;
            let peerinfo2 = connection.peer(node_id).info();
            future::ok(peerinfo).join(peerinfo2)
        });

    let (pi, pi2) = sys.block_on(fut).unwrap();
    assert_eq!(pi.node_id, pi2.node_id);
=======
    //    assert_eq!(peers.len(), session_peers.len());
>>>>>>> 69ba790b
}<|MERGE_RESOLUTION|>--- conflicted
+++ resolved
@@ -44,8 +44,7 @@
     let (peers, session) = sys.block_on(alloc_peers).unwrap();
 
     eprintln!("peers={:?}", peers);
-<<<<<<< HEAD
-//    assert_eq!(peers.len(), session_peers.len());
+    //    assert_eq!(peers.len(), session_peers.len());
 }
 
 /// Test if two ways of getting PeerInfo are consistent
@@ -64,7 +63,4 @@
 
     let (pi, pi2) = sys.block_on(fut).unwrap();
     assert_eq!(pi.node_id, pi2.node_id);
-=======
-    //    assert_eq!(peers.len(), session_peers.len());
->>>>>>> 69ba790b
 }