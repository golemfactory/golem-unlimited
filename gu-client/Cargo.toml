--- conflicted
+++ resolved
@@ -14,9 +14,6 @@
 futures = "0.1"
 serde = "1.0"
 serde_json = "1.0"
-<<<<<<< HEAD
-url = "1.7.2"
-=======
 url = "1.7.2"
 failure = "0.1.5"
 log="0.4"
@@ -32,5 +29,4 @@
 crossbeam-channel = "0.3"
 env_logger="0.6"
 pbr="1.0"
-tokio-timer="0.2"
->>>>>>> 128f970f
+tokio-timer="0.2"