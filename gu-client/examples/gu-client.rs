/***
Command line tool for management of gu-hub instance

**/
use std::cell::RefCell;
use std::collections::BTreeSet;
use std::io::Stdout;
use std::iter::Peekable;
use std::path::{Path, PathBuf};
use std::rc::Rc;
use std::{fs, io, thread};

use actix::prelude::*;
use failure::Fallible;
use futures::{future, prelude::*};
use serde::Serialize;
use structopt::*;

use gu_actix::pipe;
use gu_actix::release::Handle;
use gu_client::error::Error;
use gu_client::r#async::*;
use gu_model::envman::Command;
use gu_model::envman::CreateSession;
use gu_model::envman::Image;
use gu_model::envman::ResourceFormat;
use gu_model::peers::PeerInfo;
use gu_model::session::HubExistingSession;
use gu_model::session::HubSessionSpec;
use gu_model::HubInfo;
use gu_net::NodeId;

#[derive(StructOpt, Debug)]
enum ClientArgs {
    /// Infomation about hub
    #[structopt(name = "info")]
    Info,

    /// Lists providers connected to hub.
    #[structopt(name = "prov-list")]
    ListProviders,

    #[structopt(name = "prov")]
    Providers {
        /// provider id
        #[structopt(name = "NODE_ID", parse(try_from_str))]
        provider_id: NodeId,

        #[structopt(subcommand)]
        command: Option<Providers>,
    },

    /// lists hub sessions.
    #[structopt(name = "sess-list")]
    ListSessions,

    #[structopt(name = "sess")]
    Sessions {
        /// HUB session id.
        #[structopt(name = "SESSION_ID", parse(try_from_str))]
        session_id: u64,
        #[structopt(subcommand)]
        command: Option<Sessions>,
    },

    #[structopt(name = "hardware")]
    Hardware {
        #[structopt(name = "NODE_ID", parse(try_from_str))]
        provider_id: NodeId,
    },

    #[structopt(name = "render")]
    Render(Render),
}

#[derive(StructOpt, Debug)]
struct Render {
    #[structopt(long, short)]
    name: Option<String>,
    #[structopt(
        long,
        short,
        parse(try_from_str = "parse_frame_range"),
        raw(required = "true")
    )]
    frame: Vec<Vec<FrameRange>>,
    /// Render using docker image
    #[structopt(long)]
    docker: bool,
    #[structopt(short, long, parse(try_from_str = "parse_resolution"))]
    resolution: (u32, u32),
    #[structopt(short, long, parse(from_os_str))]
    output: Option<PathBuf>,
    #[structopt(name = "RESOURCE", parse(from_os_str), raw(required = "true"))]
    resource: Vec<PathBuf>,

    #[structopt(short = "i", long = "include-worker", parse(try_from_str))]
    include_worker: Vec<gu_net::types::NodeId>,
}

impl Render {
    fn frames(&self) -> Vec<u32> {
        let mut v: Vec<u32> = self
            .frame
            .clone()
            .into_iter()
            .map(|v| v.into_iter().flatten())
            .flatten()
            .collect();
        v.sort_unstable();
        v.dedup();

        v
    }
}

#[derive(StructOpt, Debug)]
enum Providers {
    /// drops deployment by id or tag
    #[structopt(name = "drop")]
    DropDeployment {
        /// deployment id
        #[structopt(short = "d", group = "select")]
        deployment_id: Option<String>,
        #[structopt(short = "t", group = "select")]
        tag: Vec<String>,
    },
}

#[derive(StructOpt, Debug)]
enum Sessions {
    // Drops selected session
    #[structopt(name = "drop")]
    DropSession,
}

#[derive(Debug)]
enum Progress {
    Step(u64, u64),
    Done,
}

#[derive(Debug)]
enum MainSteps {
    UploadFile {
        file_name: PathBuf,
        total_upload_progress: Progress,
    },
    Frame(u32),
    Done,
}

impl Message for MainSteps {
    type Result = ();
}

struct AsyncProgress {
    mb: Option<pbr::MultiBar<Stdout>>,
    main_bar: pbr::ProgressBar<pbr::Pipe>,
    upload_bar: pbr::ProgressBar<pbr::Pipe>,
}

impl AsyncProgress {
    fn new(frames: u64, resources: u64) -> Self {
        let mut mb = pbr::MultiBar::new();
        let upload_bar = mb.create_bar(resources);
        let main_bar = mb.create_bar(frames + 1);

        AsyncProgress {
            mb: Some(mb),
            main_bar,
            upload_bar,
        }
    }
}

impl Actor for AsyncProgress {
    type Context = Context<Self>;

    fn started(&mut self, _ctx: &mut Self::Context) {
        let mut mb = self.mb.take().unwrap();
        thread::spawn(move || mb.listen());
    }

    fn stopped(&mut self, _ctx: &mut Self::Context) {}
}

impl Handler<MainSteps> for AsyncProgress {
    type Result = ();

    fn handle(&mut self, msg: MainSteps, _ctx: &mut Self::Context) -> Self::Result {
        match msg {
            MainSteps::UploadFile {
                file_name,
                total_upload_progress: Progress::Step(s, _),
            } => {
                self.upload_bar
                    .message(&format!("upload [{}] ", file_name.display()));
                self.upload_bar.set(s);
            }
            MainSteps::UploadFile {
                file_name: _,
                total_upload_progress: Progress::Done,
            } => {
                self.upload_bar.finish_println("upload done");
                self.main_bar.add(1);
            }
            MainSteps::Frame(frame) => {
                self.main_bar.message(&format!("[frame {}]:  ", frame));
                self.main_bar.add(1);
            }
            MainSteps::Done => {
                self.main_bar.finish_println("rendering done");
            }
        }
    }
}

fn parse_resolution(r: &str) -> Result<(u32, u32), failure::Error> {
    let mut it = r.split("x");

    Ok(match (it.next(), it.next(), it.next()) {
        (Some(w), Some(h), None) => (w.parse()?, h.parse()?),
        _ => Err(Error::Other(format!("invalid format {}", r)))?,
    })
}

#[derive(Debug, Clone)]
enum FrameRange {
    Single(u32),
    Range { from: u32, to: u32, step_by: u32 },
}

impl Iterator for FrameRange {
    type Item = u32;

    fn next(&mut self) -> Option<Self::Item> {
        let (item, next) = match self {
            FrameRange::Single(v) => (
                Some(*v),
                FrameRange::Range {
                    from: *v + 1,
                    to: *v,
                    step_by: 1,
                },
            ),
            FrameRange::Range { from, to, step_by } => {
                if from <= to {
                    (
                        Some(*from),
                        FrameRange::Range {
                            from: (*from) + (*step_by),
                            to: (*to),
                            step_by: *step_by,
                        },
                    )
                } else {
                    (
                        None,
                        FrameRange::Range {
                            from: *from,
                            to: *to,
                            step_by: *step_by,
                        },
                    )
                }
            }
        };
        *self = next;
        item
    }
}

fn parse_frame_range(r: &str) -> Result<Vec<FrameRange>, failure::Error> {
    let mut it = r.chars().peekable();
    let mut r = Vec::new();

    fn peek_range<T: Iterator<Item = char>>(
        it: &mut Peekable<T>,
    ) -> Result<Option<FrameRange>, Error> {
        let left = match shift_number(it) {
            Some(n) => n,
            None => return Ok(None),
        };
        if it.peek() != Some(&'-') {
            return Ok(Some(FrameRange::Single(left)));
        }
        let _ = it.next();
        let right = match shift_number(it) {
            Some(n) => n,
            None => return Err(Error::Other(format!("expected number"))),
        };
        let step = match it.peek() {
            Some(&'+') => {
                let _ = it.next();
                shift_number(it).ok_or_else(|| Error::Other(format!("expected number")))?
            }
            _ => 1,
        };

        Ok(Some(FrameRange::Range {
            from: left,
            to: right,
            step_by: step,
        }))
    }

    fn shift_number<T: Iterator<Item = char>>(it: &mut Peekable<T>) -> Option<u32> {
        let mut sum = 0u32;
        while let Some(&ch) = it.peek() {
            match ch {
                '0'...'9' => {
                    let _ = it.next();
                    sum = sum * 10 + (ch as u8 - '0' as u8) as u32
                }
                _ => break,
            }
        }
        Some(sum)
    }

    while let Some(range) = peek_range(&mut it)? {
        r.push(range);
        match it.next() {
            None => return Ok(r),
            Some(',') => (),
            Some(ch) => Err(Error::Other(format!("invalid char '{}'", ch)))?,
        }
    }
    Err(Error::Other(format!("missing range desc")))?
}

fn show_info(info: HubInfo) {
    use prettytable::{cell, row, Table};

    let mut table = Table::new();
    //table.set_format(*format::consts::FORMAT_NO_LINESEP_WITH_TITLE);

    table.add_row(row!["Id", "Value"]);
    table.add_row(row!["NodeId", info.node_id]);
    table.add_row(row!["Version", info.version]);
    table.add_row(row!["Build.Ts", info.build.ts]);

    table.printstd();
}

fn show_peers<Peers: IntoIterator<Item = PeerInfo>>(peers: Peers) {
    use prettytable::{cell, row, Table};

    let mut table = Table::new();
    //table.set_format(*format::consts::FORMAT_NO_LINESEP_WITH_TITLE);

    table.add_row(row!["Id", "Name"]);
    for it in peers {
        table.add_row(row![it.node_id, it.node_name.unwrap_or(it.peer_addr)]);
    }

    table.printstd();
}

fn show_sessions<Sessions: IntoIterator<Item = HubExistingSession>>(
    sessions: Sessions,
) -> impl IntoFuture<Item = (), Error = gu_client::error::Error> {
    use prettytable::{cell, format, row, Table};

    let mut table = Table::new();
    table.set_format(*format::consts::FORMAT_NO_BORDER);

    table.add_row(row!["Id", "Name", "Created", "Tags"]);
    for it in sessions {
        table.add_row(row![
            it.id,
            it.spec.name.unwrap_or_default(),
            it.created.naive_local(),
            join_str(it.spec.tags.iter()),
        ]);
    }

    if table.is_empty() {
        Ok(println!("no sessions found"))
    } else {
        Ok(table.printstd())
    }
}

fn join_str<AsStr: AsRef<str>, Items: Iterator<Item = AsStr>>(items: Items) -> String {
    let mut buf = String::new();

    for it in items {
        if buf.len() > 0 {
            buf.push_str(", ")
        }
        buf.push_str(it.as_ref())
    }

    buf
}

fn show_peer(provider: ProviderRef) -> Box<dyn Future<Item = (), Error = gu_client::error::Error>> {
    Box::new(provider.deployments().and_then(|deployments| {
        use prettytable::{cell, row, Table};
        let mut table = Table::new();

        table.set_titles(row!["Id", "Name", "Tags", "Note"]);
        for deployment in deployments {
            table.add_row(row![
                deployment.id(),
                deployment.name(),
                join_str(deployment.tags()),
                deployment.note().unwrap_or("")
            ]);
        }
        if table.is_empty() {
            Ok(println!("no deployments found"))
        } else {
            Ok(table.printstd())
        }
    }))
}

fn drop_deployment(
    driver: &HubConnection,
    provider_id: NodeId,
    deployment_id: Option<String>,
    tag: Vec<String>,
) -> Box<dyn Future<Item = (), Error = gu_client::error::Error>> {
    let peer = driver.peer(provider_id);
    let tags: BTreeSet<String> = tag.into_iter().collect();

    Box::new(peer.deployments().and_then(move |deployments| {
        future::join_all(
            deployments
                .into_iter()
                .filter(move |deployment| {
                    deployment_id
                        .as_ref()
                        .map(|id| deployment.id() == id)
                        .unwrap_or(true)
                })
                .filter(move |deployment| {
                    tags.is_empty() || deployment.tags().any(|s| tags.contains(s.as_ref()))
                })
                .map(|deployment| {
                    let id = deployment.id().to_owned();
                    let name = deployment.name().to_owned();

                    deployment.delete().and_then(move |_| {
                        Ok(log::debug!("deployment id={}, name={} dropped", id, name))
                    })
                }),
        )
        .and_then(|_| Ok(()))
    }))
}

fn show_session(
    driver: &HubConnection,
    session_id: u64,
) -> Box<dyn Future<Item = (), Error = gu_client::error::Error>> {
    let hub_session = driver.hub_session(session_id);

    Box::new(
        hub_session
            .info()
            .join4(
                hub_session.list_peers(),
                hub_session.list_blobs(),
                hub_session.config(),
            )
            .and_then(move |(info, peers, blobs, config)| {
                println!("id={}: name={}", session_id, info.name.unwrap_or_default());
                println!("\nconfig:\n------");
                println!("{}", serde_json::to_string_pretty(&config).unwrap());
                println!("\npeers:\n------");
                for peer in peers {
                    println!(" - {:?}", peer.node_id)
                }
                println!("\nblobs:\n------");
                for blob in blobs {
                    println!(" - {:?}", blob.id)
                }

                Ok(())
            }),
    )
}

struct TaskList<T> {
    tasks: Rc<RefCell<T>>,
}

impl<T> Clone for TaskList<T> {
    fn clone(&self) -> Self {
        TaskList {
            tasks: self.tasks.clone(),
        }
    }
}

impl<T: Iterator> TaskList<T> {
    fn new<K: IntoIterator<IntoIter = T, Item = T::Item>>(v: K) -> Self {
        TaskList {
            tasks: Rc::new(RefCell::new(v.into_iter())),
        }
    }
}

impl<T: Iterator> Stream for TaskList<T>
where
    T::Item: std::fmt::Debug,
{
    type Item = T::Item;
    type Error = ();

    fn poll(&mut self) -> Result<Async<Option<Self::Item>>, Self::Error> {
        let mut b = self.tasks.borrow_mut();
        let item = b.next();
        log::debug!("item={:?}", item);
        Ok(Async::Ready(item))
    }
}

#[derive(Serialize, Debug)]
struct BlenderTaskSpec {
    crops: Vec<Crop>,
    samples: u32,
    resolution: (u32, u32),
    frames: Vec<u32>,
    scene_file: Option<String>,
    output_format: String,
}

#[derive(Serialize, Debug)]
struct Crop {
    borders_x: (f64, f64),
    borders_y: (f64, f64),
    outfilebasename: String,
}

fn run_worker<S: Stream<Item = (Blob, BlenderTaskSpec), Error = Error>>(
    session: &PeerSession,
    frame: S,
    output_path: PathBuf,
    logger: Addr<AsyncProgress>,
    docker_mode: bool,
) -> impl Future<Item = (), Error = Error> {
    let session = session.clone();
    let worker_id = session.node_id();

    frame
        .for_each(move |(blob, spec)| {
            let node_id = session.node_id();
            let result_blob = blob.clone();
            let &frame = spec.frames.first().unwrap();
            let outf = format!("output/outf_{:04}.png", frame);
            let output_path = output_path.join(format!("frame_{:04}.png", frame));
            let logger = logger.clone();

            session
                .update(if docker_mode {
                    vec![
                        Command::WriteFile {
                            file_path: "golem/resources/spec.json".to_owned(),
                            content: serde_json::to_string(&spec).unwrap(),
                        },
                        Command::Open,
                        Command::Wait,
                        Command::UploadFile {
                            uri: blob.uri(),
                            file_path: format!("golem/output/outf_{:04}.png", frame),
                            format: ResourceFormat::Raw,
                        },
                        Command::Close,
                    ]
                } else {
                    vec![
                        Command::WriteFile {
                            file_path: "resources/spec.json".to_owned(),
                            content: serde_json::to_string(&spec).unwrap(),
                        },
                        Command::Exec {
                            executable: "./gu-render".into(),
                            args: Vec::new(),
                        },
                        Command::UploadFile {
                            uri: blob.uri(),
                            file_path: outf.clone(),
                            format: ResourceFormat::Raw,
                        },
                    ]
                })
                .and_then(move |results| {
                    use std::io::prelude::*;
                    log::debug!(
                        "{:?}, results={:?}, output_file={}",
                        node_id,
                        results,
                        output_path.display()
                    );

                    if results
                        .iter()
                        .any(|s| s.starts_with("failed to execute command"))
                    {
                        return future::Either::B(future::err(Error::Other(format!(
                            "{:?}",
                            results
                        ))));
                    }

                    let mut f = match fs::OpenOptions::new()
                        .create_new(true)
                        .write(true)
                        .open(output_path)
                    {
                        Ok(f) => f,
                        Err(err) => return future::Either::B(future::err(err.into())),
                    };

                    future::Either::A(result_blob.download().for_each(move |b| {
                        f.write_all(b.as_ref())?;
                        Ok(())
                    }))
                })
                .and_then(move |_| {
                    logger.do_send(MainSteps::Frame(frame));
                    Ok(())
                })
        })
        .then(move |r| match r {
            Ok(v) => Ok(log::debug!("done: {:?}: {:?}", v, worker_id)),
            Err(e) => Ok(log::error!("err: {:?}: {:?}", e, worker_id)),
        })
}

struct TarBuildHelper<W: std::io::Write> {
    b: tar::Builder<W>,
    dirs: BTreeSet<PathBuf>,
}

impl<W: std::io::Write> TarBuildHelper<W> {
    fn new(b: tar::Builder<W>) -> Self {
        let mut dirs = BTreeSet::new();

        dirs.insert(PathBuf::new());

        TarBuildHelper { b, dirs }
    }

    fn add_dir(&mut self, d: &Path, meta: &std::fs::Metadata) -> io::Result<()> {
        use tar::{EntryType, Header};

        log::debug!("dir={:?}", d);
        if self.dirs.contains(d) {
            return Ok(());
        }
        if let Some(parent) = d.parent() {
            self.add_dir(parent, meta)?;
        } else {
            return Ok(());
        }

        self.dirs.insert(d.to_owned());
        let mut h = Header::new_ustar();
        h.set_entry_type(EntryType::Directory);
        h.set_mode(0o644);
        h.set_uid(0);
        h.set_gid(0);
        h.set_mtime(
            meta.modified()?
                .duration_since(std::time::UNIX_EPOCH)
                .map_err(|e| io::Error::new(io::ErrorKind::Other, e))?
                .as_secs(),
        );
        h.set_size(0);
        h.set_path(d)?;
        h.set_cksum();
        let data2 = io::empty();
        self.b.append(&h, data2)?;
        Ok(())
    }

    pub fn add_file(&mut self, path: &Path, file: &mut fs::File) -> io::Result<()> {
        log::trace!("add file={:?}", path);
        if let Some(dir) = path.parent() {
            self.add_dir(dir, &file.metadata()?)?;
        }
        self.b.append_file(path, file)
    }

    pub fn finish(&mut self) -> io::Result<()> {
        self.b.finish()
    }

    pub fn into_inner(self) -> io::Result<W> {
        self.b.into_inner()
    }
}

fn blender_deployment_spec(
    peer: Peer,
    docker: bool,
) -> impl Future<Item = PeerSession, Error = gu_client::error::Error> {
    if !docker {
        future::Either::A(peer.new_session(CreateSession {
            env_type: "hd".to_string(),
            image: Image {
                url: "http://52.31.143.91/images/x86_64/linux/gu-blender.hdi".to_string(),
                hash: "SHA1:213fad4e020ded42e6a949f61cb660cb69bc9845".to_string(),
            },
            name: "".to_string(),
            tags: vec!["gu:render".into(), "gu:blender".into()],
            note: None,
            options: (),
        }))
    } else {
        use gu_model::dockerman::*;

        future::Either::B(
            peer.new_session(CreateSession::<CreateOptions> {
                env_type: "docker".to_string(),
                image: Image {
                    url: "prekucki/gu-render-blender".to_string(),
                    hash: "sha256:53d11e6866835986b625e9fb07aa73b31dc667da39fe04f56da0ef06a50e0083"
                        .to_string(),
                },
                name: "".to_string(),
                tags: vec!["gu:render".into(), "gu:blender".into()],
                note: None,
                options: CreateOptions {
                    volumes: vec![
                        VolumeDef::BindRw {
                            src: "resources".into(),
                            target: "/golem/resources".into(),
                        },
                        VolumeDef::BindRw {
                            src: "output".into(),
                            target: "/golem/output".into(),
                        },
                    ],
                    ..CreateOptions::default()
                },
            }),
        )
    }
}

fn render_task(
    connection: &HubConnection,
    opts: Render,
) -> Box<dyn Future<Item = (), Error = gu_client::error::Error>> {
    use gu_model::chrono::prelude::*;

    let docker_mode = opts.docker;
    let frames = opts.frames();
    let mb = AsyncProgress::new(frames.len() as u64, opts.resource.len() as u64).start();

    let spec = HubSessionSpec {
        expires: None,
        allocation: gu_model::session::AllocationMode::MANUAL,
        name: Some(
            opts.name
                .unwrap_or_else(|| format!("blender at {:?}", Utc::now())),
        ),
        tags: vec!["gu:render".to_string(), "gu:blender".to_string()]
            .into_iter()
            .collect(),
    };

    let peers = {
        let s: std::collections::HashSet<NodeId> = opts.include_worker.iter().cloned().collect();
        let pred = move |it: &PeerInfo| -> bool { s.is_empty() || s.contains(&it.node_id) };
        connection.list_peers().and_then(|p| Ok(p.filter(pred)))
    };

    let resources: Vec<_> = match opts
        .resource
        .iter()
        .map(|f| fs::canonicalize(f))
        .collect::<io::Result<Vec<_>>>()
    {
        Ok(v) => v,
        Err(e) => return Box::new(future::err(Error::Other(format!("{}", e)))),
    };

    let base_path = match common_path::common_path_all(resources.iter().filter_map(|p| {
        if p.is_file() {
            p.parent()
        } else {
            Some(p.as_path())
        }
    })) {
        Some(path) => path,
        None => {
            return Box::new(future::err(Error::Other(format!(
                "unable to find common path for: {:?}",
                resources
            ))));
        }
    };

    let scene_file = match resources.iter().find(|&file_name| {
        file_name
            .extension()
            .map(|ext| ext == "blend")
            .unwrap_or(false)
    }) {
        Some(scene_file) => scene_file.strip_prefix(&base_path).unwrap().to_owned(),
        None => return Box::new(future::err(Error::Other(format!("missing .blend file")))),
    };

    log::debug!("base={:?}, t={:?}", base_path, resources);
    let (tx, rx) = pipe::sync_to_async(16);

    let mut work_resources = resources.clone();
    let work_base = base_path.clone();
    let upload_resources = mb.clone();

    thread::spawn(move || {
        use std::io::prelude::*;
        use tar::*;

        match (|| -> io::Result<()> {
            work_resources.sort();
            let mut builder = TarBuildHelper::new(Builder::new(tx));
            let mut pos = 0;
            let total = work_resources.len();

            for res in work_resources {
                let rel_name = res
                    .strip_prefix(&work_base)
                    .map_err(|e| io::Error::new(io::ErrorKind::Other, e))?;

                let mut f = fs::OpenOptions::new().write(false).read(true).open(&res)?;
                builder.add_file(rel_name, &mut f)?;
                pos += 1;
                upload_resources.do_send(MainSteps::UploadFile {
                    file_name: rel_name.to_owned(),
                    total_upload_progress: Progress::Step(pos, total as u64),
                });
            }
            builder.finish()?;
            let mut w = builder.into_inner()?;
            w.flush()?;
            Ok(())
        })() {
            Ok(()) => (),
            Err(e) => {
                log::error!("failed to generate tar: {}", e);
                //tx.send(Err(e));
            }
        }
        upload_resources.do_send(MainSteps::UploadFile {
            file_name: "done".into(),
            total_upload_progress: Progress::Done,
        });

        log::debug!("data uploaded");
    });

    let resolution = opts.resolution;

    if let Some(output) = opts.output.as_ref() {
        if !output.exists() {
            fs::create_dir_all(output).unwrap();
        }
    }
    let output = opts.output.unwrap_or_else(|| "./".into());

    let tasks = frames
        .clone()
        .into_iter()
        .map(move |frame| BlenderTaskSpec {
            crops: vec![Crop {
                borders_x: (0.0, 1.0),
                borders_y: (0.0, 1.0),
                outfilebasename: "outf_".to_string(),
            }],
            samples: 0,
            resolution: resolution,
            frames: vec![frame],
            scene_file: Some(format!("{}", scene_file.display())),
            output_format: "PNG".to_string(),
        });

    Box::new(connection.new_session(spec).and_then(move |session| {
        // Work
        // 1. Upload resources to session
        // 2. Create deployments on peer
        // 3. Run processing
        // 4. Upload results
        let upload_blob = session.new_blob().and_then(|blob: Blob| {
            log::debug!("new_blob={}", blob.id());
            blob.upload_from_stream(rx).and_then(move |_| {
                tokio_timer::Delay::new(
                    std::time::Instant::now() + std::time::Duration::from_secs(5),
                )
                .map_err(|e| Error::Other(format!("timer: {}", e)))
                .map(move |_| blob.uri())
            })
        });
        let tasks = future::join_all(
            tasks
                .map(|spec| session.new_blob().map(|blob| (blob, spec)))
                .collect::<Vec<_>>(),
        )
        .and_then(|t| Ok(TaskList::new(t)));

        let peers_session: Handle<HubSession> = session.clone();
        let prepare_workers = peers.and_then(move |peers| {
            peers_session
                .add_peers(peers.map(|p| p.node_id))
                .and_then(move |peers| {
                    futures::future::join_all(peers.into_iter().map(move |node_id| {
                        blender_deployment_spec(peers_session.peer(node_id), docker_mode).then(
                            move |r| {
                                log::info!("{:?} deployed, result={:?}", node_id, r);
                                Ok(r.ok())
                            },
                        )
                    }))
                })
        });

        // TODO: let mut frames_done = 0;

        prepare_workers
            .join3(upload_blob, tasks)
            .and_then(move |(workers, blob_uri, tasks)| {
                log::debug!("workers={:?}, blob_id={:?}", workers, blob_uri);

                let workers = futures::future::join_all(
                    workers.into_iter().filter_map(|worker_opt| worker_opt).map(
                        move |worker: PeerSession| {
                            worker
                                .update(vec![Command::DownloadFile {
                                    uri: blob_uri.clone(),
                                    file_path: if docker_mode {
                                        "/golem/resources".into()
                                    } else {
                                        "resources".into()
                                    },
                                    format: ResourceFormat::Tar,
                                }])
                                .then(|r| match r {
                                    Ok(_) => {
                                        log::info!("resource downloaded on {:?}", worker);
                                        Ok(Some(worker))
                                    }
                                    Err(e) => {
                                        log::error!(
                                            "resource download error on {:?}: {}",
                                            worker,
                                            e
                                        );
                                        Ok(None)
                                    }
                                })
                        },
                    ),
                );
                let mb = mb.clone();
                let mbf = mb.clone();

                workers
                    .and_then(move |workers| {
                        // Scene downloaded to nodes.
                        futures::future::join_all(workers.into_iter().filter_map(|w| w).map(
                            move |w| {
                                run_worker(
                                    &w,
                                    tasks.clone().map_err(|_| unreachable!()),
                                    output.clone(),
                                    mb.clone(),
                                    docker_mode,
                                )
                            },
                        ))
                        .and_then(|_| {
                            log::debug!("work done");
                            drop(session);
                            Ok(())
                        })
                    })
                    .then(move |_| {
                        mbf.do_send(MainSteps::Done);
                        Ok(())
                    })
            })
            .map_err(|e| {
                eprintln!("error = {}", e);
                Error::Other(format!("{}", e))
            })
        //Ok(())
    }))
}

fn main() -> Fallible<()> {
    env_logger::init();

    let mut sys = System::new("gu-client");

    sys.block_on(future::lazy(|| {
        let args = ClientArgs::from_args();
        let driver = HubConnection::default();

        match args {
            ClientArgs::Info => Box::new(driver.info().and_then(|p| Ok(show_info(p))))
                as Box<dyn Future<Item = (), Error = Error>>,

            ClientArgs::ListProviders => {
                Box::new(driver.list_peers().and_then(|p| Ok(show_peers(p))))
            }
            ClientArgs::Providers {
                provider_id,
                command,
            } => match command {
                Some(Providers::DropDeployment { deployment_id, tag }) => {
                    drop_deployment(&driver, provider_id, deployment_id, tag)
                }
                None => show_peer(driver.peer(provider_id)),
            },
            ClientArgs::ListSessions => Box::new(
                driver
                    .list_sessions()
                    .and_then(|sessions| show_sessions(sessions)),
            ),
            ClientArgs::Sessions {
                session_id,
                command,
            } => match command {
                Some(Sessions::DropSession) => Box::new(driver.hub_session(session_id).delete()),
                None => show_session(&driver, session_id),
            },
            ClientArgs::Render(render_opts) => render_task(&driver, render_opts),
<<<<<<< HEAD
            ClientArgs::Hardware { provider_id } => Box::new(
                driver
                    .peer(provider_id)
                    .rpc_call(gu_hardware::actor::HardwareQuery)
                    .and_then(|h| Ok(eprintln!("h={:?}", h)))
                    .from_err(),
            ),
            v => {
                eprintln!("unimplemented opts: {:?}", v);
                unimplemented!()
            }
=======
>>>>>>> 03a40af3
        }
    }))?;

    Ok(())
}<|MERGE_RESOLUTION|>--- conflicted
+++ resolved
@@ -1033,7 +1033,6 @@
                 None => show_session(&driver, session_id),
             },
             ClientArgs::Render(render_opts) => render_task(&driver, render_opts),
-<<<<<<< HEAD
             ClientArgs::Hardware { provider_id } => Box::new(
                 driver
                     .peer(provider_id)
@@ -1045,8 +1044,6 @@
                 eprintln!("unimplemented opts: {:?}", v);
                 unimplemented!()
             }
-=======
->>>>>>> 03a40af3
         }
     }))?;
 
