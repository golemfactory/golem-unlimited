--- conflicted
+++ resolved
@@ -47,10 +47,7 @@
     DeploymentNotFound(String),
     CannotCreatePeerDeployment,
     CannotDeletePeerDeployment,
-<<<<<<< HEAD
-=======
     CannotUpdatePeerDeployment,
->>>>>>> d17e81fc
 }
 
 impl ::std::fmt::Display for SessionErr {
@@ -112,12 +109,9 @@
             SessionErr::CannotDeletePeerDeployment => {
                 HttpResponse::InternalServerError().body(format!("Cannot delete peer deployment."))
             }
-<<<<<<< HEAD
-=======
             SessionErr::CannotUpdatePeerDeployment => {
                 HttpResponse::InternalServerError().body(format!("Cannot update peer deployment."))
             }
->>>>>>> d17e81fc
             SessionErr::NodeNotFound(node_id) => {
                 HttpResponse::NotFound().body(format!("Node not found {:?}.", node_id))
             }
