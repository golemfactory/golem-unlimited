--- conflicted
+++ resolved
@@ -398,8 +398,6 @@
             ActorResponse::reply(Err(SessionErr::SessionNotFoundError))
         }
     }
-<<<<<<< HEAD
-=======
 }
 
 #[derive(Message)]
@@ -441,5 +439,4 @@
             ActorResponse::reply(Err(SessionErr::SessionNotFoundError))
         }
     }
->>>>>>> d17e81fc
 }