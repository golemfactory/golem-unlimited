use actix_web::HttpResponse;
use bytes::Bytes;
use chrono::DateTime;
use chrono::Utc;
use futures::{future, prelude::*, stream};
use gu_base::files::{read_async, write_async};
use gu_model::session::{BlobInfo, Metadata};
use gu_net::{rpc::peer, NodeId};
use serde_json;
use sessions::{
    blob::Blob,
    responses::{SessionErr, SessionOk, SessionResult},
};
use std::{
    cmp,
    collections::{HashMap, HashSet},
    fs, io,
    path::{Path, PathBuf},
};

pub struct Session {
    info: SessionInfo,
    state: Metadata,
    path: PathBuf,
    next_id: u64,
    storage: HashMap<u64, Blob>,
    version: u64,
    peers: HashMap<NodeId, PeerState>,
}

#[derive(Clone, Serialize, Deserialize, Debug)]
pub struct SessionInfo {
    pub name: Option<String>,
    pub created: DateTime<Utc>,
}

impl Default for SessionInfo {
    fn default() -> Self {
        SessionInfo {
            name: None,
            created: Utc::now(),
        }
    }
}

#[derive(Default)]
struct PeerState {
    deployments: HashSet<String>,
}

pub(crate) fn entries_id_iter(path: &PathBuf) -> impl Iterator<Item = u64> {
    fs::read_dir(path)
        .expect("Cannot read session directory")
        .into_iter()
        .map(|entry| {
            entry
                .map_err(|err| error!("Invalid session file: {}", err))
                .and_then(|e| {
                    e.file_name()
                        .to_str()
                        .ok_or_else(|| error!("Invalid session filename"))
                        .and_then(|s| {
                            s.clone().parse::<u64>().map_err(|e| {
                                if !s.starts_with('.') {
                                    error!("Invalid session filename: {}", e)
                                }
                            })
                        })
                })
        })
        .filter(|res| res.is_ok())
        .map(|id| id.unwrap())
}

impl Session {
    pub fn new(
        info: SessionInfo,
        path: PathBuf,
    ) -> (Session, impl Future<Item = (), Error = SessionErr>) {
        let info_bytes = serde_json::to_string(&info)
            .map_err(|_| SessionErr::FileError("Invalid info file".to_string()))
            .and_then(|s| Ok(Bytes::from(s)));

        let session = Session {
            info,
            state: Metadata::default(),
            path: path.clone(),
            next_id: 0,
            storage: HashMap::new(),
            version: 0,
            peers: HashMap::new(),
        };

        let fut = fs::DirBuilder::new()
            .create(&path)
            .map_err(|e| SessionErr::DirectoryCreationError(e.to_string()))
            .into_future()
            .and_then(move |_| info_bytes)
            .and_then(move |info| {
                write_async(stream::once::<_, ()>(Ok(info)), path.join(".info"))
                    .map_err(|e| SessionErr::FileError(e))
            });

        (session, fut)
    }

    pub fn from_existing(path: PathBuf) -> impl Future<Item = Self, Error = String> {
        let info_fut = read_async(path.join(".info")).concat2().and_then(|a| {
            serde_json::from_slice::<SessionInfo>(a.as_ref()).map_err(|e| e.to_string())
        });

        let mut s = Session {
            info: SessionInfo::default(),
            state: Metadata::default(),
            path: path.clone(),
            next_id: 0,
            storage: HashMap::new(),
            version: 0,
            peers: HashMap::new(),
        };

        entries_id_iter(&path).for_each(|id| {
            let _ = s
                .new_blob_inner(Blob::from_existing(path.join(format!("{}", id))), Some(id))
                .map_err(|e| error!("{:?}", e));
        });

        let config_fut = read_async(path.join(".json")).concat2().and_then(|a| {
            serde_json::from_slice::<Metadata>(a.as_ref()).map_err(|e| e.to_string())
        });

        info_fut.join(config_fut).and_then(|(info, state)| {
            s.info = info;
            s.state = state;
            Ok(s)
        })
    }

    pub fn info(&self) -> SessionInfo {
        self.info.clone()
    }

    pub fn metadata(&self) -> &Metadata {
        &self.state
    }

    pub fn set_metadata(&mut self, val: Metadata) -> impl Future<Item = u64, Error = SessionErr> {
        if self.state.version == val.version {
            self.state = val;
            self.state.version += 1;
        } else {
            return futures::future::Either::B(Err(SessionErr::OverwriteError).into_future());
        }
        self.version += 1;

        let new_state_version = self.state.version;

        futures::future::Either::A(
            write_async(
                stream::once::<_, ()>(Ok(Bytes::from(serde_json::to_vec(&self.state).unwrap()))),
                self.path.join(".json"),
            )
            .map_err(|e| SessionErr::FileError(e))
            .and_then(move |_| Ok(new_state_version)),
        )
    }

    fn new_blob_inner(&mut self, blob: Blob, id: Option<u64>) -> Result<(u64, Blob), SessionErr> {
        let id = match id {
            None => self.next_id,
            Some(v) => v,
        };
        self.next_id = cmp::max(id, self.next_id) + 1;
        self.version += 1;

        match self.storage.insert(id, blob.clone()) {
            Some(_) => Err(SessionErr::OverwriteError),
            None => Ok((id, blob)),
        }
    }

    pub fn new_blob(&mut self) -> Result<(u64, Blob), SessionErr> {
        let blob = Blob::new(self.path.join(format!("{}", self.next_id)))
            .map_err(|e| SessionErr::FileError(e.to_string()))?;
        self.new_blob_inner(blob, None)
    }

    pub fn set_blob(&mut self, id: u64, blob: Blob) -> SessionResult {
        self.version += 1;
        match self.storage.insert(id, blob) {
            Some(_) => Ok(SessionOk::Ok),
            None => Ok(SessionOk::Ok),
        }
    }

    pub fn get_blob(&self, id: u64) -> SessionResult {
        match self.storage.get(&id) {
            Some(b) => Ok(SessionOk::Blob(b.clone())),
            None => Err(SessionErr::BlobNotFoundError),
        }
    }

    pub fn delete_blob(&mut self, id: u64) -> SessionResult {
        self.version += 1;
        match self.storage.remove(&id).map(|b| b.clean_file()) {
            Some(Ok(())) => Ok(SessionOk::Ok),
            Some(Err(e)) => Err(SessionErr::FileError(e.to_string())),
            None => Ok(SessionOk::BlobAlreadyDeleted),
        }
    }

    /*pub fn get_blob_path(&self, id: u64) -> Result<&Path, SessionErr> {
        self.storage
            .get(&id)
            .map(|b| b.path())
            .ok_or(SessionErr::BlobNotFoundError)
    }*/

    pub fn list_blobs(&self) -> Vec<BlobInfo> {
        self.storage
            .keys()
            .map(|e| BlobInfo { id: e.to_string() })
            .collect()
    }

    pub fn list_peers(&self) -> Vec<String> {
        self.peers.keys().map(|e| e.to_string()).collect()
    }

    pub fn add_peers(&mut self, peers: Vec<NodeId>) {
        let new_peers = peers
            .into_iter()
            .filter(|p| !self.peers.get(p).is_none())
            .map(|peer| (peer, PeerState::default()))
            .collect::<Vec<_>>();
        self.peers.extend(new_peers);
    }

    pub fn remove_deployment(&mut self, node_id: NodeId, deployment_id: String) -> bool {
        match self.peers.get_mut(&node_id) {
            None => false,
            Some(peer) => peer.deployments.remove(&deployment_id),
        }
    }

    pub fn add_deployment(&mut self, node_id: NodeId, deployment_id: String) {
        let _ = self
            .peers
            .get_mut(&node_id)
            .and_then(|node_info| Some(node_info.deployments.insert(deployment_id)));
    }

    pub fn create_deployment(
        &mut self,
        node_id: NodeId,
        body: gu_model::envman::CreateSession,
    ) -> impl Future<Item = String, Error = SessionErr> {
        if self.peers.get(&node_id).is_none() {
            return future::Either::A(future::err(SessionErr::NodeNotFound(node_id)));
        }
        future::Either::B(
            peer(node_id)
                .into_endpoint()
                .send(body)
                .map_err(|_| SessionErr::CannotCreatePeerDeployment)
                .and_then(|v| {
                    future::result(v).map_err(|_| SessionErr::CannotCreatePeerDeployment)
                }),
        )
    }

    pub fn delete_deployment(
        &mut self,
        node_id: NodeId,
        deployment_id: String,
    ) -> impl Future<Item = (), Error = SessionErr> {
        if self.peers.get(&node_id).is_none() {
            return future::Either::A(future::err(SessionErr::NodeNotFound(node_id)));
        }
        future::Either::B(
            peer(node_id)
                .into_endpoint()
                .send(gu_model::envman::DestroySession {
                    session_id: deployment_id,
                })
                .map_err(|_| SessionErr::CannotDeletePeerDeployment)
                .and_then(|r| {
                    future::result(r)
                        .map(|_| ())
                        .map_err(|_| SessionErr::CannotDeletePeerDeployment)
                }),
        )
    }

<<<<<<< HEAD
=======
    pub fn update_deployment(
        &mut self,
        node_id: NodeId,
        deployment_id: String,
        commands: Vec<gu_model::envman::Command>,
    ) -> impl Future<Item = (), Error = SessionErr> {
        if self.peers.get(&node_id).is_none() {
            return future::Either::A(future::err(SessionErr::NodeNotFound(node_id)));
        }
        future::Either::B(
            peer(node_id)
                .into_endpoint()
                .send(gu_model::envman::SessionUpdate {
                    session_id: deployment_id,
                    commands: commands,
                })
                .map_err(|_| SessionErr::CannotUpdatePeerDeployment)
                .and_then(|r| {
                    future::result(r)
                        .map(|_| ())
                        .map_err(|_| SessionErr::CannotUpdatePeerDeployment)
                }),
        )
    }

>>>>>>> d17e81fc
    pub fn clean_directory(&mut self) -> io::Result<()> {
        self.version += 1;
        match (&self.path).exists() {
            true => fs::remove_dir_all(&self.path),
            false => Ok(()),
        }
    }
}<|MERGE_RESOLUTION|>--- conflicted
+++ resolved
@@ -292,8 +292,6 @@
         )
     }
 
-<<<<<<< HEAD
-=======
     pub fn update_deployment(
         &mut self,
         node_id: NodeId,
@@ -319,7 +317,6 @@
         )
     }
 
->>>>>>> d17e81fc
     pub fn clean_directory(&mut self) -> io::Result<()> {
         self.version += 1;
         match (&self.path).exists() {
