--- conflicted
+++ resolved
@@ -15,11 +15,7 @@
     daemon_lib::{DaemonCommand, DaemonHandler},
     Decorator, Module,
 };
-<<<<<<< HEAD
-=======
-use gu_ethkey::prelude::*;
 use gu_lan::MdnsPublisher;
->>>>>>> f057d67d
 use gu_net::{
     rpc::{self, mock},
     NodeId,
