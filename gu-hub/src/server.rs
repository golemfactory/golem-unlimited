use actix::fut;
use actix::prelude::*;
use futures::prelude::*;

use gu_persist::config;

use actix_web;
use actix_web::server::StopServer;
<<<<<<< HEAD
use actix_web::{self, *};
=======
>>>>>>> 7e2b8b4d
use clap::{self, ArgMatches, SubCommand};
use gu_actix::*;
use std::borrow::Cow;
use std::net::ToSocketAddrs;
use std::sync::Arc;

use gu_p2p::rpc;
use mdns::Responder;
<<<<<<< HEAD
use gu_p2p::NodeId;
=======
use mdns::Service;
use gu_p2p::rpc::start_actor;
use gu_lan::rest_server;
use gu_p2p::rpc::mock;
use gu_persist::config::ConfigManager;
>>>>>>> 7e2b8b4d

#[derive(Serialize, Deserialize)]
#[serde(rename_all = "camelCase")]
struct ServerConfig {
    #[serde(default = "ServerConfig::default_p2p_port")]
    p2p_port: u16,
    #[serde(skip_serializing_if = "Option::is_none")]
    control_socket: Option<String>,
    #[serde(default = "ServerConfig::publish_service")]
    publish_service: bool,
}

impl Default for ServerConfig {
    fn default() -> Self {
        ServerConfig {
            p2p_port: Self::default_p2p_port(),
            control_socket: None,
            publish_service: Self::publish_service(),
        }
    }
}

impl ServerConfig {
    fn default_p2p_port() -> u16 {
        61622
    }
    fn publish_service() -> bool {
        true
    }
}

impl ServerConfig {
    fn p2p_addr(&self) -> impl ToSocketAddrs {
        ("0.0.0.0", self.p2p_port)
    }
}

impl config::HasSectionId for ServerConfig {
    const SECTION_ID: &'static str = "server-cfg";
}

pub fn clap_declare<'a, 'b>() -> clap::App<'a, 'b> {
    SubCommand::with_name("server")
}

pub fn clap_match(m: &ArgMatches) {
    let config_path = match m.value_of("config-dir") {
        Some(v) => Some(v.to_string()),
        None => None,
    };

    if let Some(_m) = m.subcommand_matches("server") {
        println!("server");
        run_server(config_path.to_owned());
    }
}

<<<<<<< HEAD
fn run_server(config_path: Option<String>) {
    use actix;

    let sys = actix::System::new("gu-hub");

    let config = ServerConfigurer(None, config_path).start();

    let _ = sys.run();

}

fn p2p_server<S>(r: &HttpRequest<S>) -> &'static str {
=======
fn p2p_server(_r: &actix_web::HttpRequest) -> &'static str {
>>>>>>> 7e2b8b4d
    "ok"
}

fn run_publisher(run: bool, port: u16) {
    if run {
        let responder = Responder::new().expect("Failed to run publisher");

        let svc = Box::new(responder.register(
            "_unlimited._tcp".to_owned(),
            "gu-hub".to_owned(),
            port,
            &["path=/", ""],
        ));

        let _svc : &'static mut Service = Box::leak(svc);
    }
}

fn prepare_lan_server(run: bool) {
    if run {
        start_actor(rest_server::LanInfo());
    }
}

<<<<<<< HEAD
fn chat_route(req: &HttpRequest<NodeId>) -> Result<HttpResponse, actix_web::Error> {
    rpc::ws::route(req, req.state().clone())
}


impl Actor for ServerConfigurer {
    type Context = Context<Self>;
=======
fn hub_configuration(c: Arc<ServerConfig>) -> Result<(),()> {
    let server = actix_web::server::new(move || {
        actix_web::App::new()
            .handler("/p2p", p2p_server)
            .scope("/m", mock::scope)
    });
    let _ = server.bind(c.p2p_addr()).unwrap().start();
    prepare_lan_server(c.publish_service);
    run_publisher(c.publish_service, c.p2p_port);

    Ok(())
}
>>>>>>> 7e2b8b4d

/// IDEA: Code below should be common wit gu-provider
struct ServerConfigurer {
    recipent : Option<Recipient<StopServer>>,
    path : Option<String>,
}

impl ServerConfigurer {
    fn new(recipent : Option<Recipient<StopServer>>, path : Option<String>) -> Self {
        Self { recipent, path }
    }

    fn config(&self) -> Addr<ConfigManager> {
        let config = config::ConfigManager::from_registry();
        println!("path={:?}", &self.path);

        if let Some(path) = &self.path {
            config.do_send(config::SetConfigPath::FsPath(Cow::Owned(path.clone())));
        }
        config
    }
}
impl Actor for ServerConfigurer {
    type Context = Context<Self>;

<<<<<<< HEAD
        use rand::*;

        let node_id : NodeId = thread_rng().gen();

        ctx.spawn(
            config
                .send(config::GetConfig::new())
                .flatten_fut()
                .map_err(|e| println!("error ! {}", e))
                .and_then(move |c: Arc<ServerConfig>| {
                    let server = server::new(
                        move || App::with_state(node_id.clone())
                            .handler("/p2p", p2p_server)
                            .scope("/m", rpc::mock::scope)
                            .resource("/ws/", |r| r.route().f(chat_route))
                    );
                    let _ = server.bind(c.p2p_addr()).unwrap().start();
                    run_publisher(c.publish_service, c.p2p_port);

                    Ok(())
                })
                .into_actor(self)
                .and_then(|_, _, ctx| fut::ok(ctx.stop())),
=======
    fn started(&mut self, ctx: &mut <Self as Actor>::Context) {
        ctx.spawn(self.config()
            .send(config::GetConfig::new())
            .flatten_fut()
            .map_err(|e| println!("error ! {}", e))
            .and_then(hub_configuration)
            .into_actor(self)
            .and_then(|_, _, ctx| fut::ok(ctx.stop())),
>>>>>>> 7e2b8b4d
        );
    }
}

impl Drop for ServerConfigurer {
    fn drop(&mut self) {
        info!("server configured")
    }
}

fn run_server(config_path: Option<String>) {
    use actix;

    let sys = actix::System::new("gu-hub");

    let _config = ServerConfigurer::new(None, config_path).start();

    println!("[[sys");
    let _ = sys.run();
    println!("sys]]");
}
<|MERGE_RESOLUTION|>--- conflicted
+++ resolved
@@ -6,10 +6,6 @@
 
 use actix_web;
 use actix_web::server::StopServer;
-<<<<<<< HEAD
-use actix_web::{self, *};
-=======
->>>>>>> 7e2b8b4d
 use clap::{self, ArgMatches, SubCommand};
 use gu_actix::*;
 use std::borrow::Cow;
@@ -18,15 +14,12 @@
 
 use gu_p2p::rpc;
 use mdns::Responder;
-<<<<<<< HEAD
 use gu_p2p::NodeId;
-=======
 use mdns::Service;
 use gu_p2p::rpc::start_actor;
 use gu_lan::rest_server;
 use gu_p2p::rpc::mock;
 use gu_persist::config::ConfigManager;
->>>>>>> 7e2b8b4d
 
 #[derive(Serialize, Deserialize)]
 #[serde(rename_all = "camelCase")]
@@ -84,22 +77,7 @@
     }
 }
 
-<<<<<<< HEAD
-fn run_server(config_path: Option<String>) {
-    use actix;
-
-    let sys = actix::System::new("gu-hub");
-
-    let config = ServerConfigurer(None, config_path).start();
-
-    let _ = sys.run();
-
-}
-
-fn p2p_server<S>(r: &HttpRequest<S>) -> &'static str {
-=======
-fn p2p_server(_r: &actix_web::HttpRequest) -> &'static str {
->>>>>>> 7e2b8b4d
+fn p2p_server<S>(_r: &actix_web::HttpRequest<S>) -> &'static str {
     "ok"
 }
 
@@ -124,20 +102,17 @@
     }
 }
 
-<<<<<<< HEAD
-fn chat_route(req: &HttpRequest<NodeId>) -> Result<HttpResponse, actix_web::Error> {
+fn chat_route(req: &actix_web::HttpRequest<NodeId>) -> Result<actix_web::HttpResponse, actix_web::Error> {
     rpc::ws::route(req, req.state().clone())
 }
 
 
-impl Actor for ServerConfigurer {
-    type Context = Context<Self>;
-=======
-fn hub_configuration(c: Arc<ServerConfig>) -> Result<(),()> {
+fn hub_configuration(c: Arc<ServerConfig>, node_id : NodeId) -> Result<(),()> {
     let server = actix_web::server::new(move || {
-        actix_web::App::new()
+        actix_web::App::with_state(node_id.clone())
             .handler("/p2p", p2p_server)
             .scope("/m", mock::scope)
+            .resource("/ws/", |r| r.route().f(chat_route))
     });
     let _ = server.bind(c.p2p_addr()).unwrap().start();
     prepare_lan_server(c.publish_service);
@@ -145,7 +120,6 @@
 
     Ok(())
 }
->>>>>>> 7e2b8b4d
 
 /// IDEA: Code below should be common wit gu-provider
 struct ServerConfigurer {
@@ -171,40 +145,18 @@
 impl Actor for ServerConfigurer {
     type Context = Context<Self>;
 
-<<<<<<< HEAD
+    fn started(&mut self, ctx: &mut <Self as Actor>::Context) {
         use rand::*;
 
         let node_id : NodeId = thread_rng().gen();
 
-        ctx.spawn(
-            config
-                .send(config::GetConfig::new())
-                .flatten_fut()
-                .map_err(|e| println!("error ! {}", e))
-                .and_then(move |c: Arc<ServerConfig>| {
-                    let server = server::new(
-                        move || App::with_state(node_id.clone())
-                            .handler("/p2p", p2p_server)
-                            .scope("/m", rpc::mock::scope)
-                            .resource("/ws/", |r| r.route().f(chat_route))
-                    );
-                    let _ = server.bind(c.p2p_addr()).unwrap().start();
-                    run_publisher(c.publish_service, c.p2p_port);
-
-                    Ok(())
-                })
-                .into_actor(self)
-                .and_then(|_, _, ctx| fut::ok(ctx.stop())),
-=======
-    fn started(&mut self, ctx: &mut <Self as Actor>::Context) {
         ctx.spawn(self.config()
             .send(config::GetConfig::new())
             .flatten_fut()
             .map_err(|e| println!("error ! {}", e))
-            .and_then(hub_configuration)
+            .and_then(move |config| hub_configuration(config, node_id))
             .into_actor(self)
             .and_then(|_, _, ctx| fut::ok(ctx.stop())),
->>>>>>> 7e2b8b4d
         );
     }
 }
