use actix::fut;
use actix::prelude::*;
use futures::prelude::*;

use gu_persist::config;

use actix_web;
use actix_web::server::StopServer;
use clap::{App, ArgMatches, SubCommand};
use gu_actix::*;
use std::borrow::Cow;
use std::net::ToSocketAddrs;
use std::sync::Arc;

use gu_base::{Module, Decorator};
use gu_p2p::rpc;
use mdns::Responder;
use gu_p2p::NodeId;
use mdns::Service;
use gu_p2p::rpc::start_actor;
use gu_lan::server;
use gu_p2p::rpc::mock;
use gu_persist::config::ConfigManager;

#[derive(Serialize, Deserialize)]
#[serde(rename_all = "camelCase")]
pub(crate) struct ServerConfig {
    #[serde(default = "ServerConfig::default_p2p_port")]
    pub(crate) p2p_port: u16,
    #[serde(skip_serializing_if = "Option::is_none")]
    control_socket: Option<String>,
    #[serde(default = "ServerConfig::publish_service")]
    pub(crate) publish_service: bool,
}

impl Default for ServerConfig {
    fn default() -> Self {
        ServerConfig {
            p2p_port: Self::default_p2p_port(),
            control_socket: None,
            publish_service: Self::publish_service(),
        }
    }
}

impl ServerConfig {
    fn default_p2p_port() -> u16 {
        61622
    }
    fn publish_service() -> bool {
        true
    }

    fn p2p_addr(&self) -> impl ToSocketAddrs {
        ("0.0.0.0", self.p2p_port)
    }

    pub fn port(&self) -> u16 {
        self.p2p_port
    }
}

impl config::HasSectionId for ServerConfig {
    const SECTION_ID: &'static str = "server-cfg";
}

pub struct ServerModule {
    active : bool,
    config_path: Option<String>,
}

impl ServerModule {
    pub fn new() -> Self {
        ServerModule {
            config_path: None,
            active: false
        }
    }
}

impl Module for ServerModule {
    fn args_declare<'a, 'b>(&self, app: App<'a, 'b>) -> App<'a, 'b> {
        app.subcommand(SubCommand::with_name("server")
            .about("hub server managment"))
    }

    fn args_consume(&mut self, matches: &ArgMatches) -> bool {
        let config_path = match matches.value_of("config-dir") {
            Some(v) => Some(v.to_string()),
            None => None,
        };

        if let Some(_m) = matches.subcommand_matches("server") {
            self.active = true;
            self.config_path = config_path.to_owned();
            return true;
        }
        false
    }

    fn run<D: Decorator + 'static + Sync + Send>(&self, decorator: D) {
        if !self.active {
            return;
        }

        let sys = actix::System::new("gu-hub");

        let _config = ServerConfigurer::new(decorator, self.config_path.clone()).start();

        let _ = sys.run();

    }
}

fn p2p_server<S>(_r: &actix_web::HttpRequest<S>) -> &'static str {
    "ok"
}

fn run_publisher(run: bool, port: u16) {
    if run {
        let responder = Responder::new().expect("Failed to run publisher");

        let svc = Box::new(responder.register(
            "_unlimited._tcp".to_owned(),
            "gu-hub".to_owned(),
            port,
            &["path=/", ""],
        ));

        let _svc : &'static mut Service = Box::leak(svc);
    }
}

fn prepare_lan_server(run: bool) {
    if run {
        // TODO: add it to endpoint
        start_actor(server::LanInfo());
    }
}

fn chat_route(req: &actix_web::HttpRequest<NodeId>) -> Result<actix_web::HttpResponse, actix_web::Error> {
    rpc::ws::route(req, req.state().clone())
}


<<<<<<< HEAD
fn hub_configuration(c: Arc<ServerConfig>, node_id : NodeId) -> Result<(),()> {
    let server = actix_web::server::new(move || {
        actix_web::App::with_state(node_id.clone())
            .handler("/p2p", p2p_server)
            .scope("/m", mock::scope)
            .resource("/ws/", |r| r.route().f(chat_route))
    });
    let _ = server.bind(c.p2p_addr()).unwrap().start();
    prepare_lan_server(c.publish_service);
    run_publisher(c.publish_service, c.p2p_port);

    Ok(())
}

struct ServerConfigurer {
    recipent : Option<Recipient<StopServer>>,
=======
pub(crate) struct ServerConfigurer<D : Decorator> {
    decorator : D,
>>>>>>> 87893237
    path : Option<String>,
}

impl<D : Decorator + 'static + Sync + Send> ServerConfigurer<D> {
    fn new(decorator : D, path : Option<String>) -> Self {
        Self { decorator, path }
    }

    pub fn config(&self) -> Addr<ConfigManager> {
        let config = config::ConfigManager::from_registry();
        println!("path={:?}", &self.path);

        if let Some(path) = &self.path {
            config.do_send(config::SetConfigPath::FsPath(Cow::Owned(path.clone())));
        }
        config
    }

    fn hub_configuration(&mut self, c: Arc<ServerConfig>, node_id : NodeId) -> Result<(),()> {
        let decorator = self.decorator.clone();
        let server = actix_web::server::new(move || {
            decorator.decorate_webapp(
            actix_web::App::with_state(node_id.clone())
                .handler("/p2p", p2p_server)
                .scope("/m", mock::scope)
                .resource("/ws/", |r| r.route().f(chat_route)))
        });
        let _ = server.bind(c.p2p_addr()).unwrap().start();
        prepare_lan_server(c.publish_service);
        run_publisher(c.publish_service, c.p2p_port);

        Ok(())
    }
}
<<<<<<< HEAD

impl Actor for ServerConfigurer {
=======
impl<D : Decorator + 'static> Actor for ServerConfigurer<D> {
>>>>>>> 87893237
    type Context = Context<Self>;

    fn started(&mut self, ctx: &mut <Self as Actor>::Context) {
        use rand::*;

        let node_id : NodeId = thread_rng().gen();

        ctx.spawn(self.config()
            .send(config::GetConfig::new())
            .flatten_fut()
            .map_err(|e| println!("error ! {}", e))
            .into_actor(self)
            .and_then(move |config, act, ctx| {
                act.hub_configuration(config, node_id);
                fut::ok(ctx.stop())
            }),
        );
    }
}

<<<<<<< HEAD
fn run_server(config_path: Option<String>) {
    use actix;

    let sys = actix::System::new("gu-hub");

    let _config = ServerConfigurer::new(None, config_path).start();

    let _ = sys.run();
=======
impl<D : Decorator> Drop for ServerConfigurer<D> {
    fn drop(&mut self) {
        info!("server configured")
    }
>>>>>>> 87893237
}
<|MERGE_RESOLUTION|>--- conflicted
+++ resolved
@@ -142,28 +142,8 @@
     rpc::ws::route(req, req.state().clone())
 }
 
-
-<<<<<<< HEAD
-fn hub_configuration(c: Arc<ServerConfig>, node_id : NodeId) -> Result<(),()> {
-    let server = actix_web::server::new(move || {
-        actix_web::App::with_state(node_id.clone())
-            .handler("/p2p", p2p_server)
-            .scope("/m", mock::scope)
-            .resource("/ws/", |r| r.route().f(chat_route))
-    });
-    let _ = server.bind(c.p2p_addr()).unwrap().start();
-    prepare_lan_server(c.publish_service);
-    run_publisher(c.publish_service, c.p2p_port);
-
-    Ok(())
-}
-
-struct ServerConfigurer {
-    recipent : Option<Recipient<StopServer>>,
-=======
 pub(crate) struct ServerConfigurer<D : Decorator> {
     decorator : D,
->>>>>>> 87893237
     path : Option<String>,
 }
 
@@ -198,12 +178,8 @@
         Ok(())
     }
 }
-<<<<<<< HEAD
-
-impl Actor for ServerConfigurer {
-=======
+
 impl<D : Decorator + 'static> Actor for ServerConfigurer<D> {
->>>>>>> 87893237
     type Context = Context<Self>;
 
     fn started(&mut self, ctx: &mut <Self as Actor>::Context) {
@@ -224,19 +200,8 @@
     }
 }
 
-<<<<<<< HEAD
-fn run_server(config_path: Option<String>) {
-    use actix;
-
-    let sys = actix::System::new("gu-hub");
-
-    let _config = ServerConfigurer::new(None, config_path).start();
-
-    let _ = sys.run();
-=======
 impl<D : Decorator> Drop for ServerConfigurer<D> {
     fn drop(&mut self) {
         info!("server configured")
     }
->>>>>>> 87893237
-}
+}
