//!

use actix::prelude::*;
use actix_web::http::Method;
use actix_web::http::StatusCode;
use actix_web::{
    self, http, AsyncResponder, FromRequest, HttpRequest, HttpResponse, Json, Path, Responder,
    Scope,
};
use futures::prelude::*;
use gu_actix::prelude::*;
use gu_base::{cli, App, AppSettings, ArgMatches, Decorator, Module, SubCommand};
use gu_model::peers as peers_api;
use gu_net::{
    rpc::{peer::PeerInfo, public_destination, reply::CallRemote, reply::CallRemoteUntyped},
    NodeId,
};
use serde_json::Value as JsonValue;
use server::HubClient;

pub struct PeerModule {
    inner: State,
}

enum State {
    None,
    List,
}

impl PeerModule {
    pub fn new() -> Self {
        PeerModule { inner: State::None }
    }
}

impl Module for PeerModule {
    fn args_declare<'a, 'b>(&self, app: App<'a, 'b>) -> App<'a, 'b> {
        app.subcommand(
            SubCommand::with_name("peer")
                .about("Shows information about connected providers (peers)")
                .setting(AppSettings::SubcommandRequiredElseHelp)
                .subcommand(
                    SubCommand::with_name("list").about("Lists connected providers (peers)"),
                ),
        )
    }

    fn args_consume(&mut self, matches: &ArgMatches) -> bool {
        if let Some(m) = matches.subcommand_matches("peer") {
            if let Some(_m) = m.subcommand_matches("list") {
                self.inner = State::List;
                return true;
            }
        }
        false
    }

    fn run<D: Decorator + Clone + 'static>(&self, _decorator: D) {
        match self.inner {
            State::None => return (),
            State::List => {
                System::run(|| {
                    Arbiter::spawn(
                        HubClient::get("/peers")
                            .and_then(|r: Vec<PeerInfo>| Ok(format_peer_table(r)))
                            .map_err(|e| error!("{}", e))
                            .then(|_r| Ok(System::current().stop())),
                    )
                });
            }
        }
    }

    fn decorate_webapp<S: 'static>(&self, app: actix_web::App<S>) -> actix_web::App<S> {
        app.scope("/peers", scope)
    }
}

pub fn scope<S: 'static>(scope: Scope<S>) -> Scope<S> {
    scope
        .route("", http::Method::GET, list_peers)
        .resource("/{nodeId}", |r| r.get().with(fetch_peer))
        .resource("/{nodeId}/deployments", |r| {
            r.get().with(fetch_deployments);
            r.post().with(new_deployment)
        })
        .resource("/{nodeId}/deployments/{deploymentId}", |r| {
<<<<<<< HEAD
            use gu_model::envman::{Command, SessionUpdate};
=======
            use gu_model::envman::{Command, DestroySession, SessionUpdate};
>>>>>>> 128f970f
            use gu_net::rpc::{peer, reply::SendError, ReplyRouter};
            r.method(Method::PATCH).with_async(
                |(path, commands): (Path<DeploymentPath>, Json<Vec<Command>>)| {
                    peer(path.node_id)
                        .into_endpoint()
                        .send(SessionUpdate {
                            session_id: path.into_inner().deployment_id,
                            commands: commands.into_inner(),
                        })
                        .map_err(|e| match e {
                            SendError::NoDestination => {
                                actix_web::error::ErrorNotFound("peer not found")
                            }
                            SendError::NotConnected(node_id) => actix_web::error::ErrorNotFound(
                                format!("Peer not found {:?}", node_id),
                            ),
                            _ => actix_web::error::ErrorInternalServerError(format!("{}", e)),
                        })
                        .and_then(|update_result| match update_result {
                            Ok(update_result) => Ok(HttpResponse::Ok().json(update_result)),
                            Err(_) => Err(actix_web::error::ErrorInternalServerError("err")),
                        })
                },
<<<<<<< HEAD
            )
=======
            );

            r.delete().with_async(|path: Path<DeploymentPath>| {
                peer(path.node_id)
                    .into_endpoint()
                    .send(DestroySession {
                        session_id: path.into_inner().deployment_id,
                    })
                    .map_err(|e| match e {
                        SendError::NoDestination => {
                            actix_web::error::ErrorNotFound("peer not found")
                        }
                        SendError::NotConnected(node_id) => {
                            actix_web::error::ErrorNotFound(format!("Peer not found {:?}", node_id))
                        }
                        _ => actix_web::error::ErrorInternalServerError(format!("{}", e)),
                    })
                    .and_then(|update_result| match update_result {
                        Ok(update_result) => Ok(HttpResponse::NoContent().finish()),
                        Err(_) => Err(actix_web::error::ErrorInternalServerError("err")),
                    })
            })
>>>>>>> 128f970f
        })
        .route("/send-to", http::Method::POST, peer_send)
        .route(
            "/send-to/{nodeId}/{destinationId}",
            http::Method::POST,
            peer_send_path,
        )
}

fn list_peers<S>(_r: HttpRequest<S>) -> impl Responder {
    use gu_net::rpc::peer::*;

    PeerManager::from_registry()
        .send(ListPeers)
        .map_err(|e| actix_web::error::ErrorInternalServerError(format!("err: {}", e)))
        .and_then(|res| {
            //debug!("res={:?}", res);
            Ok(HttpResponse::Ok().json(res))
        })
        .responder()
}

#[derive(Deserialize)]
#[serde(rename_all = "camelCase")]
struct PeerPath {
    node_id: NodeId,
}

#[derive(Deserialize)]
#[serde(rename_all = "camelCase")]
struct DeploymentPath {
    node_id: NodeId,
    deployment_id: String,
}

fn fetch_peer(info: Path<PeerPath>) -> impl Responder {
    use gu_net::rpc::peer::*;

    PeerManager::from_registry()
        .send(GetPeer(info.node_id))
        .map_err(|e| actix_web::error::ErrorInternalServerError(format!("err: {}", e)))
        .and_then(|res| match res {
            None => Ok(HttpResponse::build(StatusCode::NOT_FOUND).body("Peer not found")),
            Some(info) => Ok(HttpResponse::Ok().json(peers_api::PeerDetails {
                node_id: info.node_id,
                node_name: Some(info.node_name),
                peer_addr: info.peer_addr.unwrap_or_else(|| "Error".into()),
                tags: info.tags.into_iter().collect(),
                sessions: Vec::new(),
            })),
        })
        .responder()
}

fn fetch_deployments(info: Path<PeerPath>) -> impl Responder {
    use gu_model::deployment::DeploymentInfo;
    use gu_model::envman::GetSessions;
    use gu_net::rpc::{peer, reply::SendError, ReplyRouter};

    peer(info.node_id)
        .into_endpoint()
        .send(GetSessions::default())
        .map_err(|e| match e {
            SendError::NoDestination => actix_web::error::ErrorNotFound("peer not found"),
            SendError::NotConnected(node_id) => {
                actix_web::error::ErrorNotFound(format!("Peer not found {:?}", node_id))
            }
            _ => actix_web::error::ErrorInternalServerError(format!("{}", e)),
        })
        .and_then(|session_result| match session_result {
            Ok(sessions) => Ok(HttpResponse::Ok().json(
                sessions
                    .into_iter()
                    .map(|s| s.into())
                    .collect::<Vec<DeploymentInfo>>(),
            )),
            Err(_) => Err(actix_web::error::ErrorInternalServerError("err")),
        })
        .responder()
}

fn new_deployment(
    info: Path<PeerPath>,
    body: Json<gu_model::envman::GenericCreateSession>,
) -> impl Responder {
    use gu_model::envman::{CreateSession, Image};
    use gu_net::rpc::{peer, reply::SendError, ReplyRouter};

    peer(info.node_id)
        .into_endpoint()
        .send(body.into_inner())
        .map_err(|e| match e {
            SendError::NoDestination => actix_web::error::ErrorNotFound("peer not found"),
            SendError::NotConnected(node_id) => {
                actix_web::error::ErrorNotFound(format!("Peer not found {:?}", node_id))
            }
            _ => actix_web::error::ErrorInternalServerError(format!("{}", e)),
        })
        .and_then(|session_result| match session_result {
            Ok(session_id) => Ok(HttpResponse::Ok().json(session_id)),
            Err(_) => Err(actix_web::error::ErrorInternalServerError("err")),
        })
        .responder()
}

#[derive(Serialize, Deserialize)]
#[serde(rename_all = "camelCase")]
struct SendMessage {
    node_id: NodeId,
    destination_id: u32,
    body: JsonValue,
}

fn call_remote_ep(
    node_id: NodeId,
    destination_id: u32,
    arg: JsonValue,
) -> impl Future<Item = HttpResponse, Error = actix_web::Error> {
    use gu_net::rpc::ReplyRouter;

    ReplyRouter::from_registry()
        .send(CallRemoteUntyped(
            node_id,
            public_destination(destination_id),
            arg,
        ))
        .flatten_fut()
        .map_err(|e| actix_web::error::ErrorInternalServerError(format!("err: {}", e)))
        .and_then(|res| Ok(HttpResponse::Ok().json(res)))
}

fn peer_send(r: actix_web::Json<SendMessage>) -> impl Responder {
    call_remote_ep(r.node_id, r.destination_id, r.into_inner().body).responder()
}

#[derive(Serialize, Deserialize)]
#[serde(rename_all = "camelCase")]
struct EndpointAddr {
    node_id: NodeId,
    destination_id: u32,
}

#[derive(Serialize, Deserialize)]
#[serde(rename_all = "camelCase")]
struct Envelope {
    b: JsonValue,
}

fn peer_send_path<S: 'static>(r: HttpRequest<S>) -> impl Responder {
    let addr = Path::<EndpointAddr>::extract(&r).unwrap();
    let body = Json::<Envelope>::extract(&r);

    body.and_then(move |b| call_remote_ep(addr.node_id, addr.destination_id, b.into_inner().b))
        .responder()
}

fn format_peer_table(peers: Vec<PeerInfo>) {
    cli::format_table(
        row!["Node id", "Name", "Connection", "Sessions"],
        || "No peers connected",
        peers.into_iter().map(|peer| {
            row![
                peer.node_id,
                peer.node_name,
                peer.peer_addr.unwrap_or_else(|| String::default()),
                peer.sessions.len()
            ]
        }),
    )
}<|MERGE_RESOLUTION|>--- conflicted
+++ resolved
@@ -85,11 +85,7 @@
             r.post().with(new_deployment)
         })
         .resource("/{nodeId}/deployments/{deploymentId}", |r| {
-<<<<<<< HEAD
-            use gu_model::envman::{Command, SessionUpdate};
-=======
             use gu_model::envman::{Command, DestroySession, SessionUpdate};
->>>>>>> 128f970f
             use gu_net::rpc::{peer, reply::SendError, ReplyRouter};
             r.method(Method::PATCH).with_async(
                 |(path, commands): (Path<DeploymentPath>, Json<Vec<Command>>)| {
@@ -113,9 +109,6 @@
                             Err(_) => Err(actix_web::error::ErrorInternalServerError("err")),
                         })
                 },
-<<<<<<< HEAD
-            )
-=======
             );
 
             r.delete().with_async(|path: Path<DeploymentPath>| {
@@ -138,7 +131,6 @@
                         Err(_) => Err(actix_web::error::ErrorInternalServerError("err")),
                     })
             })
->>>>>>> 128f970f
         })
         .route("/send-to", http::Method::POST, peer_send)
         .route(
