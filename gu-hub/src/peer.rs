--- conflicted
+++ resolved
@@ -98,18 +98,10 @@
 
     ReplyRouter::from_registry()
         .send(CallRemoteUntyped(
-<<<<<<< HEAD
             node_id,
             public_destination(destination_id),
             arg,
-        ))
-        .flatten_fut()
-=======
-            r.node_id,
-            public_destination(r.destination_id),
-            r.body.clone(),
         )).flatten_fut()
->>>>>>> 685ca26b
         .map_err(|e| actix_web::error::ErrorInternalServerError(format!("err: {}", e)))
         .and_then(|res| Ok(HttpResponse::Ok().json(res)))
 }
