[package]
name = "gu-hub"
version = "0.1.2"
license = "MIT"
publish = false
authors = ["golemfactory"]
edition = "2018"

[dependencies]
ethkey = { path = "../ethkey" }
gu-actix = { path = "../gu-actix" }
gu-base = { path = "../gu-base" }
gu-event-bus = { path = "../gu-event-bus" }
gu-hardware = { path = "../gu-hardware" }
gu-lan = { path = "../gu-lan" }
gu-model = { path = "../gu-model" }
gu-net = { path = "../gu-net" }
gu-persist = { path = "../gu-persist" }

actix = "0.7"
actix-web = { version = "0.7", default-features = false }
actix_derive = "0.3.0"
bytes = "0.4.10"
chrono = { version = "0.4", features = ["serde"] }
clap = "2.32"
failure = "0.1"
futures = "0.1"
hostname = "^0.1"
log = "0.4"
mdns = { git = "https://github.com/plietar/rust-mdns" }
prettytable-rs = "0.7"
semver = { version = "0.9", features = ["serde"] }
serde = { version = "1.0", features = ["derive"] }
serde_json = "1.0"
sha1 = "0.6.0"
zip = "0.4"

[build-dependencies]
vergen = "3.0.4"

[features]
<<<<<<< HEAD
#default = ["actix-web/rust-tls"]
default = []
clinfo = ["gu-hardware/clinfo"]
=======
default=[]
#default=["actix-web/rust-tls"]
clinfo=["gu-hardware/clinfo"]
>>>>>>> b5152e7e

[package.metadata.deb]
assets = [
    ["webapp/ui-bootstrap-tpls-2.5.0.min.js", "usr/lib/golemu/webapp/", "644"],
    ["webapp/icons/unlimited-logo.svg", "usr/lib/golemu/webapp/icons/", "644"],
    ["webapp/icons/unlimited-logo-b&w.svg", "usr/lib/golemu/webapp/icons/", "644"],
    ["webapp/icons/providers.svg", "usr/lib/golemu/webapp/icons/", "644"],
    ["webapp/icons/status.svg", "usr/lib/golemu/webapp/icons/", "644"],
    ["webapp/icons/refresh.svg", "usr/lib/golemu/webapp/icons/", "644"],
    ["webapp/icons/rendering.svg", "usr/lib/golemu/webapp/icons/", "644"],
    ["webapp/providers.html", "usr/lib/golemu/webapp/", "644"],
    ["webapp/status.html", "usr/lib/golemu/webapp/", "644"],
    ["webapp/modal-confirm.html", "usr/lib/golemu/webapp/", "644"],
    ["webapp/index.html", "usr/lib/golemu/webapp/", "644"],
    ["webapp/hdsession.html", "usr/lib/golemu/webapp/", "644"],
    ["webapp/app.js", "usr/lib/golemu/webapp/", "644"],
    ["target/release/gu-hub", "usr/bin/", "755"],
    ["deployment/gu-hub.service", "lib/systemd/system/", "644"],
]

maintainer-scripts = "deployment/deb"<|MERGE_RESOLUTION|>--- conflicted
+++ resolved
@@ -39,15 +39,9 @@
 vergen = "3.0.4"
 
 [features]
-<<<<<<< HEAD
-#default = ["actix-web/rust-tls"]
-default = []
-clinfo = ["gu-hardware/clinfo"]
-=======
 default=[]
 #default=["actix-web/rust-tls"]
 clinfo=["gu-hardware/clinfo"]
->>>>>>> b5152e7e
 
 [package.metadata.deb]
 assets = [
