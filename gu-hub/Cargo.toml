[package]
name = "gu-hub"
version = "0.2.3"
license = "GPL-3.0"
publish = false
authors = ["golemfactory"]
edition = "2018"

[dependencies]
ethkey = { path = "../ethkey" }
gu-actix = { path = "../gu-actix" }
<<<<<<< HEAD
gu-lan = { path = "../gu-lan" }
ethkey = { path = "../ethkey"}
gu-hardware = { path = "../gu-hardware" }
gu-hdman = { path = "../gu-hdman" }
=======
gu-base = { path = "../gu-base" }
>>>>>>> a5c075f1
gu-event-bus = { path = "../gu-event-bus" }
gu-hardware = { path = "../gu-hardware" }
gu-lan = { path = "../gu-lan" }
gu-model = { path = "../gu-model" }
gu-net = { path = "../gu-net" }
gu-persist = { path = "../gu-persist" }

tempfile = "3.1.0"
actix = "0.7"
<<<<<<< HEAD
actix-web = {version= "0.7", default-features=false, features = ["ssl"]}
=======
actix-web = { version = "0.7", default-features = false }
>>>>>>> a5c075f1
actix_derive = "0.3.0"
bytes = "0.4.10"
chrono = { version = "0.4", features = ["serde"] }
clap = "2.32"
failure = "0.1"
futures = "0.1"
hostname = "^0.1"
log = "0.4"
mdns = { git = "https://github.com/plietar/rust-mdns" }
prettytable-rs = "0.7"
semver = { version = "0.9", features = ["serde"] }
serde = { version = "1.0", features = ["derive"] }
serde_json = "1.0"
sha1 = { version = "0.6.0", features=["std"] }
zip = "0.4"
openssl = { version = "0.10", features = ["vendored"], optional=true }

[build-dependencies]
vergen = "3.0.4"

[features]
default=[]
#default=["actix-web/rust-tls"]
clinfo=["gu-hardware/clinfo"]
ssl=["openssl/vendored", "actix-web/ssl"]

[package.metadata.deb]
assets = [
    ["webapp/css/*", "usr/lib/golemu/webapp/css/", "644"],
    ["webapp/directives/*", "usr/lib/golemu/webapp/directives/", "644"],
    ["webapp/fonts/*", "usr/lib/golemu/webapp/fonts/", "644"],
    ["webapp/icons/*", "usr/lib/golemu/webapp/icons/", "644"],
    ["webapp/services/*", "usr/lib/golemu/webapp/services/", "644"],
    ["webapp/*", "usr/lib/golemu/webapp/", "644"],
    ["target/release/gu-hub", "usr/bin/", "755"],
    ["deployment/gu-hub.service", "lib/systemd/system/", "644"],
]

maintainer-scripts = "deployment/deb"
features=['ssl']
<|MERGE_RESOLUTION|>--- conflicted
+++ resolved
@@ -9,14 +9,7 @@
 [dependencies]
 ethkey = { path = "../ethkey" }
 gu-actix = { path = "../gu-actix" }
-<<<<<<< HEAD
-gu-lan = { path = "../gu-lan" }
-ethkey = { path = "../ethkey"}
-gu-hardware = { path = "../gu-hardware" }
-gu-hdman = { path = "../gu-hdman" }
-=======
 gu-base = { path = "../gu-base" }
->>>>>>> a5c075f1
 gu-event-bus = { path = "../gu-event-bus" }
 gu-hardware = { path = "../gu-hardware" }
 gu-lan = { path = "../gu-lan" }
@@ -26,11 +19,7 @@
 
 tempfile = "3.1.0"
 actix = "0.7"
-<<<<<<< HEAD
-actix-web = {version= "0.7", default-features=false, features = ["ssl"]}
-=======
 actix-web = { version = "0.7", default-features = false }
->>>>>>> a5c075f1
 actix_derive = "0.3.0"
 bytes = "0.4.10"
 chrono = { version = "0.4", features = ["serde"] }
