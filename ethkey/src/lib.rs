--- conflicted
+++ resolved
@@ -288,10 +288,6 @@
     }
 
     #[test]
-<<<<<<< HEAD
-    #[ignore]
-=======
->>>>>>> 55a66430
     fn should_read_keystore_generated_by_geth() {
         // when
         let key = EthAccount::load_or_generate("res/geth-keystore.json", "geth").unwrap();
