[package]
name = "gu-ethkey"
version = "0.1.1"
authors = ["Golem Unlimited Team, Piotr Chromiec <tworec@golem.network>"]

[dependencies]
log = "0.4"
env_logger = "0.5"
error-chain = "0.12"
parity-crypto = "0.2"
<<<<<<< HEAD
ethkey = { git = "https://github.com/paritytech/parity-ethereum" }
ethstore = { git = "https://github.com/paritytech/parity-ethereum" }
=======
ethkey = { git = "https://github.com/tworec/parity-ethereum", branch = "strip-down-ethkeys"}
ethstore = { git = "https://github.com/tworec/parity-ethereum", branch = "strip-down-ethkeys"}

>>>>>>> d6ec25c4
rand = "0.6"
rustc-hex = "1.0"

[dev-dependencies]
serde_json = "1.0"
tempfile = "3.0"
pretty_assertions = "0.5"<|MERGE_RESOLUTION|>--- conflicted
+++ resolved
@@ -8,14 +8,9 @@
 env_logger = "0.5"
 error-chain = "0.12"
 parity-crypto = "0.2"
-<<<<<<< HEAD
-ethkey = { git = "https://github.com/paritytech/parity-ethereum" }
-ethstore = { git = "https://github.com/paritytech/parity-ethereum" }
-=======
 ethkey = { git = "https://github.com/tworec/parity-ethereum", branch = "strip-down-ethkeys"}
 ethstore = { git = "https://github.com/tworec/parity-ethereum", branch = "strip-down-ethkeys"}
 
->>>>>>> d6ec25c4
 rand = "0.6"
 rustc-hex = "1.0"
 
