--- conflicted
+++ resolved
@@ -296,14 +296,9 @@
         .arg(
             Arg::with_name("user")
                 .long("user")
-<<<<<<< HEAD
                 .short("u")
                 .global(true)
-                .help("Local server (without special privileges)"),
-=======
-                .global(true)
                 .help("Set application directories in local user directory (e.g. ~/.local/)"),
->>>>>>> bd469525
         )
     }
 
