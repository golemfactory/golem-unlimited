--- conflicted
+++ resolved
@@ -82,9 +82,5 @@
 [`gu-envman-api`]: gu-envman-api
 
 # How to Contribute to Unlimited
-<<<<<<< HEAD
-[Here](CONTRIBUTING.md) you can find information in order to give us feedback  and contribute to the project.
-=======
 [Here](../../wiki/Contributing) you can find information in order to give us feedback  and contribute to the project.
 
->>>>>>> 128f970f
