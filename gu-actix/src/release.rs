use std::fmt;
use std::ops::Deref;
use std::sync::Arc;

use actix::prelude::*;
use futures::prelude::*;
use futures::unsync::oneshot;

pub trait AsyncRelease: Send + 'static {
    type Result: Future<Item = ()> + 'static;

    fn release(self) -> Self::Result;
}

pub struct Handle<T: AsyncRelease>(Arc<Inner<T>>);

impl<T: AsyncRelease> Clone for Handle<T> {
    fn clone(&self) -> Self {
        Handle(self.0.clone())
    }
}

impl<T: AsyncRelease + fmt::Debug> fmt::Debug for Handle<T> {
    fn fmt(&self, fmt: &mut fmt::Formatter) -> fmt::Result {
        self.0.deref_inner().fmt(fmt)
    }
}

struct Inner<T: AsyncRelease> {
    inner: Option<T>,
}

impl<T: AsyncRelease> Inner<T> {
    fn new(inner: T) -> Self {
        Inner { inner: Some(inner) }
    }

    fn deref_inner(&self) -> &T {
        self.inner.as_ref().unwrap()
    }

    #[allow(unused)]
    pub fn into_inner(mut self) -> T {
        self.inner.take().unwrap()
    }
}

impl<T: AsyncRelease> Handle<T> {
    #[inline]
    pub fn new(resource: T) -> Handle<T> {
        Handle(Arc::new(Inner::new(resource)))
    }

    #[inline]
    pub fn into_inner(self) -> Option<T> {
        match Arc::try_unwrap(self.0) {
            Ok(mut inner) => inner.inner.take(),
            _ => None,
        }
    }
}

impl<T: AsyncRelease> From<T> for Handle<T> {
    fn from(resource: T) -> Self {
        Handle::new(resource)
    }
}

impl<T: AsyncRelease> Deref for Handle<T> {
    type Target = T;

    fn deref(&self) -> &<Self as Deref>::Target {
        self.0.deref().deref_inner()
    }
}

impl<T: AsyncRelease> Drop for Inner<T> {
    fn drop(&mut self) {
        if let Some(h) = self.inner.take() {
            AsyncResourceManager::from_registry().do_send(DropHandle(h))
        }
    }
}

#[derive(Default)]
struct AsyncResourceManager {
    pending_orders: u64,
    wait_handle: Option<oneshot::Receiver<()>>,
    send_handle: Option<oneshot::Sender<()>>,
}

impl Actor for AsyncResourceManager {
    type Context = Context<Self>;

    fn started(&mut self, _ctx: &mut <Self as Actor>::Context) {
        //eprintln!("rm start");
    }

    fn stopped(&mut self, ctx: &mut <Self as Actor>::Context) {
        //eprintln!("rm stop");
        if let Some(wait_handle) = self.wait_handle.take() {
            ctx.wait(
                wait_handle
                    .and_then(|_| Ok(()))
                    .map_err(|_| ())
                    .into_actor(self),
            )
        }
    }
}

impl Supervised for AsyncResourceManager {}
impl ArbiterService for AsyncResourceManager {}

impl AsyncResourceManager {
    fn inc(&mut self) {
        self.pending_orders += 1;
        //eprintln!("inc {}", self.pending_orders);
        if self.pending_orders == 1 {
            let (tx, rx) = oneshot::channel();

            self.wait_handle = Some(rx);
            self.send_handle = Some(tx);
        }
    }

    fn dec(&mut self) {
        self.pending_orders -= 1;
        //eprintln!("dec {}", self.pending_orders);
        if self.pending_orders == 0 {
            if let Some(tx) = self.send_handle.take() {
                tx.send(()).unwrap()
            }
        }
    }
}

struct DropHandle<T: AsyncRelease>(T);

impl<T: AsyncRelease> Message for DropHandle<T> {
    type Result = Result<(), ()>;
}

impl<T: AsyncRelease> Handler<DropHandle<T>> for AsyncResourceManager {
    type Result = ActorResponse<AsyncResourceManager, (), ()>;

    fn handle(
        &mut self,
        msg: DropHandle<T>,
        _ctx: &mut Self::Context,
    ) -> <Self as Handler<DropHandle<T>>>::Result {
        self.inc();
        ActorResponse::r#async(msg.0.release().into_actor(self).then(|_, act, _ctx| {
            act.dec();
            fut::ok(())
        }))
    }
}

#[cfg(test)]
mod test {
    use std::sync::atomic::{AtomicIsize, Ordering};
    use std::time::Duration;

    use tokio_timer::sleep;

    use super::*;

    static COUNTER: AtomicIsize = AtomicIsize::new(0);

    struct T;

    fn new_item() -> T {
        let _ = COUNTER.fetch_add(1, Ordering::SeqCst);
        T
    }

    impl AsyncRelease for T {
        type Result = Box<Future<Item = (), Error = tokio_timer::Error> + Send + 'static>;

        fn release(self) -> <Self as AsyncRelease>::Result {
            Box::new(sleep(Duration::from_millis(100)).and_then(|_| {
                let _ = COUNTER.fetch_add(-1, Ordering::SeqCst);
                Ok(())
            }))
        }
    }

    #[test]
    fn test_release() {
        let _ = System::run(|| {
            {
                let a = Handle::new(new_item());
                eprintln!("c={}", COUNTER.load(Ordering::Relaxed));
                let _b = Handle::new(new_item());
                eprintln!("c={}", COUNTER.load(Ordering::Relaxed));
                let _c = a.clone();
                eprintln!("c={}", COUNTER.load(Ordering::Relaxed));
            }
            eprintln!("c={}", COUNTER.load(Ordering::Relaxed));
            Arbiter::spawn(
                tokio_timer::sleep(Duration::from_millis(200))
                    .and_then(|_| {
                        System::current().stop();
                        Ok(())
                    })
                    .map_err(|_| ()),
            )
        });

        use std::thread::sleep;
        sleep(Duration::from_secs(1));
<<<<<<< HEAD
        assert_eq!(0, counter.load(Ordering::Relaxed))
=======
        assert_eq!(0, COUNTER.load(Ordering::Relaxed))
>>>>>>> b5152e7e
    }
}<|MERGE_RESOLUTION|>--- conflicted
+++ resolved
@@ -210,10 +210,6 @@
 
         use std::thread::sleep;
         sleep(Duration::from_secs(1));
-<<<<<<< HEAD
-        assert_eq!(0, counter.load(Ordering::Relaxed))
-=======
         assert_eq!(0, COUNTER.load(Ordering::Relaxed))
->>>>>>> b5152e7e
     }
 }