--- conflicted
+++ resolved
@@ -6,12 +6,6 @@
 use crossbeam_channel::{self as cb, Receiver, Sender};
 use futures::task::AtomicTask;
 use futures::{Async, Poll, Stream};
-<<<<<<< HEAD
-use std::fmt::Display;
-use std::sync::Arc;
-use std::{fmt, io};
-=======
->>>>>>> b5152e7e
 
 pub struct SyncReader<T, E> {
     rx: Option<Receiver<Result<T, E>>>,
@@ -44,14 +38,7 @@
 impl io::Read for SyncReader<Bytes, io::Error> {
     fn read(&mut self, buf: &mut [u8]) -> Result<usize, io::Error> {
         if self.buffer.is_none() {
-<<<<<<< HEAD
-            let is_full = self.rx.as_ref().unwrap().is_full();
-
             let r = self.rx.as_ref().unwrap().recv();
-
-=======
-            let r = self.rx.as_ref().unwrap().recv();
->>>>>>> b5152e7e
             self.task.notify();
 
             match r {
@@ -196,11 +183,6 @@
 
     use actix::prelude::*;
     use futures::prelude::*;
-<<<<<<< HEAD
-    use std::time::{Duration, Instant};
-    use std::{io, thread};
-=======
->>>>>>> b5152e7e
     use tokio_timer::Interval;
 
     use super::*;
@@ -210,11 +192,7 @@
         let (tx, rx) = async_to_sync(1);
 
         let t = thread::spawn(move || {
-<<<<<<< HEAD
-            use std::io::{BufRead, BufReader, Read};
-=======
             use std::io::{BufReader, Read};
->>>>>>> b5152e7e
             let mut buf = [0; 15];
             let mut r = BufReader::new(rx);
 
@@ -256,11 +234,7 @@
 
             let _ = sys.block_on(f);
             eprintln!("test done");
-<<<<<<< HEAD
-            t.join();
-=======
             let _ = t.join();
->>>>>>> b5152e7e
             eprintln!("test join done");
             drop(sys);
             eprintln!("test drop done");
