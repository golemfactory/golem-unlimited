--- conflicted
+++ resolved
@@ -8,11 +8,8 @@
 actix = "0.7"
 crossbeam-channel="0.3.6"
 bytes="0.4"
-<<<<<<< HEAD
-=======
 failure="0.1"
 serde="1.0"
->>>>>>> 128f970f
 
 [dev-dependencies]
 tokio-timer = "0.2.8"
